/// @ts-check
'use strict';

// Imported for type annotations.
<<<<<<< HEAD
import FSTree from 'fs-tree-diff';
=======
import FSTree = require('fs-tree-diff');
>>>>>>> d0b9083e
import Entry from 'fs-tree-diff/lib/entry';

export class HashEntry {
  relativePath: string;
  hash: string;

  constructor(relativePath: string, hash: string) {
    this.relativePath = relativePath;
    this.hash = hash;
  }

  isDirectory(): boolean {
    return false;
  }

  /**
   * Whether the entries have the same content.
   */
  equals(other: unknown): boolean {
    if (other instanceof HashEntry) {
      return this.hash === other.hash;
    } else {
      return false;
    }
  }
}

export class FSHashTree extends FSTree<Entry | HashEntry> {
  /**
   * Creates an instance of FSHashTree.
   * @param [options] {{entries?: Array<Entry|HashEntry>, sortAndExpand?: boolean}}
   */
  constructor(options: ConstructorParameters<typeof FSTree>[0]) {
    super(options);
    this.entries = options?.entries || [];
  }
  static defaultIsEqual(entryA: HashEntry | Entry, entryB: HashEntry | Entry): boolean {
    if (entryA instanceof HashEntry) {
      return entryA.equals(entryB);
    } else if (entryB instanceof HashEntry) {
      return false;
    } else {
      return super.defaultIsEqual(entryA, entryB);
    }
  }

  static fromHashEntries(entries: Array<HashEntry | Entry>, options = {sortAndExpand: true}): FSHashTree {
    return new FSHashTree({
      entries,
      sortAndExpand: options.sortAndExpand
    });
  }
}<|MERGE_RESOLUTION|>--- conflicted
+++ resolved
@@ -2,11 +2,7 @@
 'use strict';
 
 // Imported for type annotations.
-<<<<<<< HEAD
-import FSTree from 'fs-tree-diff';
-=======
 import FSTree = require('fs-tree-diff');
->>>>>>> d0b9083e
 import Entry from 'fs-tree-diff/lib/entry';
 
 export class HashEntry {
