'use strict';

var path = require('path');
<<<<<<< HEAD
=======
var mkdirp = require('mkdirp');
var rimraf = require('rimraf');
>>>>>>> 3ab5d8f7
var Promise = require('rsvp').Promise;
var Plugin = require('broccoli-plugin');
var mapSeries = require('promise-map-series');
var debugGenerator = require('heimdalljs-logger');
var md5Hex = require('./lib/md5-hex');
var Processor = require('./lib/processor');
var defaultProccessor = require('./lib/strategies/default');
var hashForDep = require('hash-for-dep');
var FSTree = require('fs-tree-diff');
var heimdall = require('heimdalljs');
var queue = require('async-promise-queue');

function ApplyPatchesSchema() {
  this.mkdir = 0;
  this.rmdir = 0;
  this.unlink = 0;
  this.change = 0;
  this.create = 0;
  this.other = 0;
  this.processed = 0;
  this.linked = 0;

  this.processString = 0;
  this.processStringTime = 0;
  this.persistentCacheHit = 0;
  this.persistentCachePrime = 0;
}

function DerivePatchesSchema() {
  this.patches = 0;
  this.entries = 0;
}

var worker = queue.async.asyncify(function(doWork) { return doWork(); });

module.exports = Filter;

Filter.prototype = Object.create(Plugin.prototype);
Filter.prototype.constructor = Filter;

function Filter(inputTree, options) {
  if (!this || !(this instanceof Filter) ||
      Object.getPrototypeOf(this) === Filter.prototype) {
    throw new TypeError('Filter is an abstract class and must be sub-classed');
  }

  var loggerName = 'broccoli-persistent-filter:' + (this.constructor.name);
  var annotation = (options && options.annotation) || this.annotation || this.description;

  if (annotation) {
    loggerName += ' > [' + annotation + ']';
  }

  this._logger = debugGenerator(loggerName);

  Plugin.call(this, [inputTree], {
    name: (options && options.name) || this.name || loggerName,
    annotation: (options && options.annotation) || this.annotation || annotation,
    fsFacade: true,
    persistentOutput: true
  });

  this.processor = new Processor(options);
  this.processor.setStrategy(defaultProccessor);
  this.currentTree = new FSTree();
  /* Destructuring assignment in node 0.12.2 would be really handy for this! */
  if (options) {
    if (options.extensions != null)      this.extensions = options.extensions;
    if (options.targetExtension != null) this.targetExtension = options.targetExtension;
    if (options.inputEncoding != null)   this.inputEncoding = options.inputEncoding;
    if (options.outputEncoding != null)  this.outputEncoding = options.outputEncoding;
    if (options.persist) {
      this.processor.setStrategy(require('./lib/strategies/persistent'));
    }
    this.async = (options.async === true);
  }

  this.processor.init(this);
<<<<<<< HEAD
  this._canProcessCache = new BlankObject();
  this._destFilePathCache = new BlankObject();
=======

  this._canProcessCache = Object.create(null);
  this._destFilePathCache = Object.create(null);
  this._needsReset = false;

  this.concurrency = (options && options.concurrency) || Number(process.env.JOBS) || Math.max(require('os').cpus().length - 1, 1);
>>>>>>> 3ab5d8f7
}

function nanosecondsSince(time) {
  var delta = process.hrtime(time);
  return delta[0] * 1e9 + delta[1];
}

function chompPathSep(path) {
  // strip trailing path.sep (but both seps on posix and win32);
  return path.replace(/(\/|\\)$/, '');
}


function timeSince(time) {
  var deltaNS = nanosecondsSince(time);
  return (deltaNS / 1e6).toFixed(2) +' ms';
}

Filter.prototype.build = function() {
  if (this._needsReset) {
    this.currentTree = new FSTree();
    rimraf.sync(this.outputPath);
    mkdirp.sync(this.outputPath);
  }

  this._needsReset = true;

  var srcDir = this.inputPaths[0];
  var destDir = this.outputPath;
  var instrumentation = heimdall.start('derivePatches - persistent filter', DerivePatchesSchema);

<<<<<<< HEAD
  this._isRebuild = this._isRebuild && (this.out.parent || this.out.size);
  if(this._isRebuild) {
    this._prevEntries = this._entries;
  }
=======
  var prevTime = process.hrtime();
  var instrumentation = heimdall.start('derivePatches', DerivePatchesSchema);

  var walkStart = process.hrtime();
  var entries = walkSync.entries(srcDir);
  var walkDuration = timeSince(walkStart);

  var nextTree = FSTree.fromEntries(entries);
  var currentTree = this.currentTree;

  this.currentTree = nextTree;

  var patches = currentTree.calculatePatch(nextTree);
>>>>>>> 3ab5d8f7

  const patches = this.in[0].changes();

  console.log(`----------------patches from ${this._name + (this._annotation != null ? ' (' + this._annotation + ')' : '')}`);
  
  patches.forEach(patch => {
    console.log(patch[0] + ' ' + chompPathSep(patch[1]));
  });

  instrumentation.stats.patchesLength = patches.length;
  instrumentation.stop();
  var plugin = this;

<<<<<<< HEAD

  return heimdall.node('applyPatches - persistent filter', ApplyPatchesSchema, function(instrumentation) {
    var prevTime = process.hrtime();

    var result = mapSeries(patches, function(patch) {
      var operation = patch[0];
      var relativePath = patch[1];
      var entry = patch[2];
      var destPath = this.getDestFilePath(relativePath) || relativePath;

      this._logger.debug('[operation:%s] %s', operation, relativePath);
      switch (operation) {
        case 'mkdir': {
          instrumentation.mkdir++;
          return this.out.mkdirSync(relativePath);
        } case 'mkdirp'  : {
          instrumentation.mkdirp++;
          return this.out.mkdirpSync(relativePath);
        } case 'rmdir': {
          instrumentation.rmdir++;
        return this.out.rmdirSync(relativePath);
        } case 'unlink': {
          instrumentation.unlink++;
          return this.out.unlinkSync(destPath);
        } case 'change': {
          instrumentation.change++;
          return this._handleFile(relativePath, srcDir, destDir, entry,  true, instrumentation);
        } case 'create': {
          instrumentation.create++;
          return this._handleFile(relativePath, srcDir, destDir, entry,  false, instrumentation);
        } default: {
          instrumentation.other++;
        }
      }
    }, this);

    this._logger.info('applyPatches', 'duration:', timeSince(prevTime), JSON.stringify(instrumentation));
    return result;

  }, this);
};

function chompPathSep(path) {
  // strip trailing path.sep (but both seps on posix and win32);
  return path.replace(/(\/|\\)$/, '');
}


Filter.prototype._handleFile = function(relativePath, srcDir, destDir, entry, isChange, instrumentation) {

  if (this.canProcessFile(relativePath)) {
=======
  // used with options.async = true to allow 'create' and 'change' operations to complete async
  var pendingWork = [];

  return new Promise(function(resolve) {
    resolve(heimdall.node('applyPatches', ApplyPatchesSchema, function(instrumentation) {
      var prevTime = process.hrtime();
      return new Promise(function(resolve) {
        var result = mapSeries(patches, function(patch) {
          var operation = patch[0];
          var relativePath = patch[1];
          var entry = patch[2];
          var outputPath = destDir + '/' + (plugin.getDestFilePath(relativePath, entry) || relativePath);
          var outputFilePath = outputPath;

          plugin._logger.debug('[operation:%s] %s', operation, relativePath);

          switch (operation) {
            case 'mkdir': {
              instrumentation.mkdir++;
              return fs.mkdirSync(outputPath);
            } case 'rmdir': {
              instrumentation.rmdir++;
              return fs.rmdirSync(outputPath);
            } case 'unlink': {
              instrumentation.unlink++;
              return fs.unlinkSync(outputPath);
            } case 'change': {
              // wrap this in a function so it doesn't actually run yet, and can be throttled
              var changeOperation = function() {
                instrumentation.change++;
                return plugin._handleFile(relativePath, srcDir, destDir, entry, outputFilePath, true, instrumentation);
              };
              if (plugin.async) {
                pendingWork.push(changeOperation);
                return;
              }
              return changeOperation();
            } case 'create': {
              // wrap this in a function so it doesn't actually run yet, and can be throttled
              var createOperation = function() {
                instrumentation.create++;
                return plugin._handleFile(relativePath, srcDir, destDir, entry, outputFilePath, false, instrumentation);
              };
              if (plugin.async) {
                pendingWork.push(createOperation);
                return;
              }
              return createOperation();
            } default: {
              instrumentation.other++;
            }
          }
        });
        resolve(result);
      }).then(function() {
        return queue(worker, pendingWork, plugin.concurrency);
      }).then(function(result) {
        plugin._logger.info('applyPatches', 'duration:', timeSince(prevTime), JSON.stringify(instrumentation));
        plugin._needsReset = false;
        return result;
      });
    }));
  });
};

Filter.prototype._handleFile = function(relativePath, srcDir, destDir, entry, outputPath, isChange, instrumentation) {
  if (this.canProcessFile(relativePath, entry)) {
>>>>>>> 3ab5d8f7
    instrumentation.processed++;

    return this.processAndCacheFile(srcDir, destDir, entry, isChange, instrumentation);
  } else {
    instrumentation.linked++;
    if (isChange) {
        this.out.unlinkSync(relativePath);
    }
    return this.out.symlinkSyncFromEntry(this.in[0], relativePath, relativePath);
  }
};

/*
 The cache key to be used for this plugins set of dependencies. By default
 a hash is created based on `package.json` and nested dependencies.

 Implement this to customize the cache key (for example if you need to
 account for non-NPM dependencies).

 @public
 @method cacheKey
 @returns {String}
 */
Filter.prototype.cacheKey = function() {
  return hashForDep(this.baseDir());
};

/* @public
 *
 * @method baseDir
 * @returns {String} absolute path to the root of the filter...
 */
Filter.prototype.baseDir = function() {
  throw Error('Filter must implement prototype.baseDir');
};

/**
 * @public
 *
 * optionally override this to build a more rhobust cache key
 * @param  {String} string The contents of a file that is being processed
 * @return {String}        A cache key
 */
Filter.prototype.cacheKeyProcessString = function(string, relativePath) {
  return md5Hex(string + 0x00 + relativePath);
};

Filter.prototype.canProcessFile =
<<<<<<< HEAD
    function canProcessFile(relativePath) {
      return !!this.getDestFilePath(relativePath);
=======
    function canProcessFile(relativePath, entry) {
  return !!this.getDestFilePath(relativePath, entry);
>>>>>>> 3ab5d8f7
};

Filter.prototype.isDirectory = function(relativePath, entry) {
  if (this.inputPaths === undefined) {
    return false;
  }

  var srcDir = this.inputPaths[0];
  var path = srcDir + '/' + relativePath;

  return (entry || fs.lstatSync(path)).isDirectory();
};

Filter.prototype.getDestFilePath = function(relativePath, entry) {
  // NOTE: relativePath may have been moved or unlinked
  if (this.isDirectory(relativePath, entry)) {
    return null;
  }

  if (this.extensions == null) {
    return relativePath;
  }

  for (var i = 0, ii = this.extensions.length; i < ii; ++i) {
    var ext = this.extensions[i];

    if (relativePath.slice(-ext.length - 1) === '.' + ext) {
      if (this.targetExtension != null) {
        relativePath = relativePath.slice(0, -ext.length) + this.targetExtension;
      }
      return relativePath;
    }
  }

  return null;
};

Filter.prototype.processAndCacheFile = function(srcDir, destDir, entry, isChange, instrumentation) {
  var filter = this;
  var relativePath = entry.relativePath;

  return Promise.resolve().
      then(function asyncProcessFile() {
<<<<<<< HEAD

    return filter.processFile(srcDir, destDir, relativePath, isChange, instrumentation);
=======
        return filter.processFile(srcDir, destDir, relativePath, isChange, instrumentation, entry);
>>>>>>> 3ab5d8f7
      }).
      then(undefined,
      // TODO(@caitp): error wrapper is for API compat, but is not particularly
      // useful.
      // istanbul ignore next
      function asyncProcessFileErrorWrapper(e) {
        if (typeof e !== 'object') e = new Error('' + e);
        e.file = relativePath;
        e.treeDir = srcDir;
        throw e;
      });
};

function invoke(context, fn, args) {
  return new Promise(function(resolve) {
    resolve(fn.apply(context, args));
  });
}

Filter.prototype.processFile = function(srcDir, destDir, relativePath, isChange, instrumentation, entry) {
  var filter = this;
  var inputEncoding = this.inputEncoding;
  var outputEncoding = this.outputEncoding;

  if (inputEncoding === undefined)  inputEncoding  = 'utf8';
  if (outputEncoding === undefined) outputEncoding = 'utf8';


   var contents = this.in[0].readFileSync(relativePath, {
    encoding: inputEncoding
  });

  instrumentation.processString++;

  var processStringStart = process.hrtime();
  var string = invoke(this.processor, this.processor.processString, [this, contents, relativePath, instrumentation]);

  return string.then(function asyncOutputFilteredFile(outputString) {

    instrumentation.processStringTime += nanosecondsSince(processStringStart);
<<<<<<< HEAD
    var destRelativePath = filter.getDestFilePath(relativePath);
=======
    var outputPath = filter.getDestFilePath(relativePath, entry);
>>>>>>> 3ab5d8f7

    if (destRelativePath == null) {
      throw new Error('canProcessFile("' + relativePath +
                      '") is true, but getDestFilePath("' +
                      relativePath + '") is null');
    }

    if (isChange) {
      var isSame = this.out.readFileSync(relativePath, 'UTF-8') === outputString;

      if (isSame) {
        this._logger.debug('[change:%s] but was the same, skipping', relativePath, isSame);
        return;
      } else {
        this._logger.debug('[change:%s] but was NOT the same, writing new file', relativePath);
      }
    }

   try {
      this.out.writeFileSync(destRelativePath, outputString, {
        encoding: outputEncoding
      });

     } catch(e) {
      // optimistically assume the DIR was patched correctly

     this.out.mkdirpSync(path.dirname(destRelativePath));
     this.out.writeFileSync(destRelativePath, outputString, {
        encoding: outputEncoding
      });
   }
    return outputString;
  }.bind(this));
};

Filter.prototype.processString = function(/* contents, relativePath */) {
  throw new Error(
      'When subclassing broccoli-persistent-filter you must implement the ' +
      '`processString()` method.');
};

Filter.prototype.postProcess = function(result /*, relativePath */) {
  return result;
};<|MERGE_RESOLUTION|>--- conflicted
+++ resolved
@@ -1,11 +1,6 @@
 'use strict';
 
 var path = require('path');
-<<<<<<< HEAD
-=======
-var mkdirp = require('mkdirp');
-var rimraf = require('rimraf');
->>>>>>> 3ab5d8f7
 var Promise = require('rsvp').Promise;
 var Plugin = require('broccoli-plugin');
 var mapSeries = require('promise-map-series');
@@ -14,9 +9,10 @@
 var Processor = require('./lib/processor');
 var defaultProccessor = require('./lib/strategies/default');
 var hashForDep = require('hash-for-dep');
-var FSTree = require('fs-tree-diff');
 var heimdall = require('heimdalljs');
 var queue = require('async-promise-queue');
+const isDirectory = require('fs-tree-diff/lib/entry').isDirectory;
+
 
 function ApplyPatchesSchema() {
   this.mkdir = 0;
@@ -70,7 +66,6 @@
 
   this.processor = new Processor(options);
   this.processor.setStrategy(defaultProccessor);
-  this.currentTree = new FSTree();
   /* Destructuring assignment in node 0.12.2 would be really handy for this! */
   if (options) {
     if (options.extensions != null)      this.extensions = options.extensions;
@@ -84,17 +79,11 @@
   }
 
   this.processor.init(this);
-<<<<<<< HEAD
-  this._canProcessCache = new BlankObject();
-  this._destFilePathCache = new BlankObject();
-=======
-
   this._canProcessCache = Object.create(null);
   this._destFilePathCache = Object.create(null);
   this._needsReset = false;
 
   this.concurrency = (options && options.concurrency) || Number(process.env.JOBS) || Math.max(require('os').cpus().length - 1, 1);
->>>>>>> 3ab5d8f7
 }
 
 function nanosecondsSince(time) {
@@ -113,39 +102,24 @@
   return (deltaNS / 1e6).toFixed(2) +' ms';
 }
 
+function chompPathSep(path) {
+  // strip trailing path.sep (but both seps on posix and win32);
+  return path.replace(/(\/|\\)$/, '');
+}
+
 Filter.prototype.build = function() {
+
+  //TODO: Should remove this when Builder is fixed.
   if (this._needsReset) {
-    this.currentTree = new FSTree();
-    rimraf.sync(this.outputPath);
-    mkdirp.sync(this.outputPath);
-  }
-
+    this.out.undoRootSymlink();
+    this.out.emptySync('');
+  }
   this._needsReset = true;
+
 
   var srcDir = this.inputPaths[0];
   var destDir = this.outputPath;
   var instrumentation = heimdall.start('derivePatches - persistent filter', DerivePatchesSchema);
-
-<<<<<<< HEAD
-  this._isRebuild = this._isRebuild && (this.out.parent || this.out.size);
-  if(this._isRebuild) {
-    this._prevEntries = this._entries;
-  }
-=======
-  var prevTime = process.hrtime();
-  var instrumentation = heimdall.start('derivePatches', DerivePatchesSchema);
-
-  var walkStart = process.hrtime();
-  var entries = walkSync.entries(srcDir);
-  var walkDuration = timeSince(walkStart);
-
-  var nextTree = FSTree.fromEntries(entries);
-  var currentTree = this.currentTree;
-
-  this.currentTree = nextTree;
-
-  var patches = currentTree.calculatePatch(nextTree);
->>>>>>> 3ab5d8f7
 
   const patches = this.in[0].changes();
 
@@ -159,90 +133,39 @@
   instrumentation.stop();
   var plugin = this;
 
-<<<<<<< HEAD
-
-  return heimdall.node('applyPatches - persistent filter', ApplyPatchesSchema, function(instrumentation) {
-    var prevTime = process.hrtime();
-
-    var result = mapSeries(patches, function(patch) {
-      var operation = patch[0];
-      var relativePath = patch[1];
-      var entry = patch[2];
-      var destPath = this.getDestFilePath(relativePath) || relativePath;
-
-      this._logger.debug('[operation:%s] %s', operation, relativePath);
-      switch (operation) {
-        case 'mkdir': {
-          instrumentation.mkdir++;
-          return this.out.mkdirSync(relativePath);
-        } case 'mkdirp'  : {
-          instrumentation.mkdirp++;
-          return this.out.mkdirpSync(relativePath);
-        } case 'rmdir': {
-          instrumentation.rmdir++;
-        return this.out.rmdirSync(relativePath);
-        } case 'unlink': {
-          instrumentation.unlink++;
-          return this.out.unlinkSync(destPath);
-        } case 'change': {
-          instrumentation.change++;
-          return this._handleFile(relativePath, srcDir, destDir, entry,  true, instrumentation);
-        } case 'create': {
-          instrumentation.create++;
-          return this._handleFile(relativePath, srcDir, destDir, entry,  false, instrumentation);
-        } default: {
-          instrumentation.other++;
-        }
-      }
-    }, this);
-
-    this._logger.info('applyPatches', 'duration:', timeSince(prevTime), JSON.stringify(instrumentation));
-    return result;
-
-  }, this);
-};
-
-function chompPathSep(path) {
-  // strip trailing path.sep (but both seps on posix and win32);
-  return path.replace(/(\/|\\)$/, '');
-}
-
-
-Filter.prototype._handleFile = function(relativePath, srcDir, destDir, entry, isChange, instrumentation) {
-
-  if (this.canProcessFile(relativePath)) {
-=======
+
   // used with options.async = true to allow 'create' and 'change' operations to complete async
   var pendingWork = [];
 
   return new Promise(function(resolve) {
-    resolve(heimdall.node('applyPatches', ApplyPatchesSchema, function(instrumentation) {
+    resolve(heimdall.node('applyPatches - persistent filter', ApplyPatchesSchema, function(instrumentation) {
       var prevTime = process.hrtime();
       return new Promise(function(resolve) {
         var result = mapSeries(patches, function(patch) {
           var operation = patch[0];
           var relativePath = patch[1];
           var entry = patch[2];
-          var outputPath = destDir + '/' + (plugin.getDestFilePath(relativePath, entry) || relativePath);
-          var outputFilePath = outputPath;
-
+          var destPath = plugin.getDestFilePath(entry) || relativePath;
           plugin._logger.debug('[operation:%s] %s', operation, relativePath);
 
           switch (operation) {
             case 'mkdir': {
               instrumentation.mkdir++;
-              return fs.mkdirSync(outputPath);
+              return plugin.out.mkdirSync(relativePath);
+            } case 'mkdirp'  : { // todo: Check if mkdirp can be removed
+              instrumentation.mkdirp++;
+              return plugin.out.mkdirpSync(relativePath);
             } case 'rmdir': {
               instrumentation.rmdir++;
-              return fs.rmdirSync(outputPath);
+              return plugin.out.rmdirSync(relativePath);
             } case 'unlink': {
               instrumentation.unlink++;
-              return fs.unlinkSync(outputPath);
+              return plugin.out.unlinkSync(destPath);
             } case 'change': {
               // wrap this in a function so it doesn't actually run yet, and can be throttled
               var changeOperation = function() {
                 instrumentation.change++;
-                return plugin._handleFile(relativePath, srcDir, destDir, entry, outputFilePath, true, instrumentation);
+                return plugin._handleFile(relativePath, srcDir, destDir, entry, true, instrumentation);
               };
               if (plugin.async) {
                 pendingWork.push(changeOperation);
@@ -253,7 +176,7 @@
               // wrap this in a function so it doesn't actually run yet, and can be throttled
               var createOperation = function() {
                 instrumentation.create++;
-                return plugin._handleFile(relativePath, srcDir, destDir, entry, outputFilePath, false, instrumentation);
+                return plugin._handleFile(relativePath, srcDir, destDir, entry, false, instrumentation);
               };
               if (plugin.async) {
                 pendingWork.push(createOperation);
@@ -277,11 +200,10 @@
   });
 };
 
-Filter.prototype._handleFile = function(relativePath, srcDir, destDir, entry, outputPath, isChange, instrumentation) {
-  if (this.canProcessFile(relativePath, entry)) {
->>>>>>> 3ab5d8f7
+
+Filter.prototype._handleFile = function(relativePath, srcDir, destDir, entry, isChange, instrumentation) {
+  if (this.canProcessFile(entry)) {
     instrumentation.processed++;
-
     return this.processAndCacheFile(srcDir, destDir, entry, isChange, instrumentation);
   } else {
     instrumentation.linked++;
@@ -328,31 +250,16 @@
 };
 
 Filter.prototype.canProcessFile =
-<<<<<<< HEAD
-    function canProcessFile(relativePath) {
-      return !!this.getDestFilePath(relativePath);
-=======
-    function canProcessFile(relativePath, entry) {
-  return !!this.getDestFilePath(relativePath, entry);
->>>>>>> 3ab5d8f7
-};
-
-Filter.prototype.isDirectory = function(relativePath, entry) {
-  if (this.inputPaths === undefined) {
-    return false;
-  }
-
-  var srcDir = this.inputPaths[0];
-  var path = srcDir + '/' + relativePath;
-
-  return (entry || fs.lstatSync(path)).isDirectory();
-};
-
-Filter.prototype.getDestFilePath = function(relativePath, entry) {
-  // NOTE: relativePath may have been moved or unlinked
-  if (this.isDirectory(relativePath, entry)) {
+   function canProcessFile(entry) {
+  return !!this.getDestFilePath(entry);
+};
+
+Filter.prototype.getDestFilePath = function(entry) { 
+
+  if (entry && isDirectory(entry)) {
     return null;
   }
+  let relativePath = entry.relativePath;
 
   if (this.extensions == null) {
     return relativePath;
@@ -378,12 +285,7 @@
 
   return Promise.resolve().
       then(function asyncProcessFile() {
-<<<<<<< HEAD
-
-    return filter.processFile(srcDir, destDir, relativePath, isChange, instrumentation);
-=======
         return filter.processFile(srcDir, destDir, relativePath, isChange, instrumentation, entry);
->>>>>>> 3ab5d8f7
       }).
       then(undefined,
       // TODO(@caitp): error wrapper is for API compat, but is not particularly
@@ -407,14 +309,13 @@
   var filter = this;
   var inputEncoding = this.inputEncoding;
   var outputEncoding = this.outputEncoding;
-
   if (inputEncoding === undefined)  inputEncoding  = 'utf8';
   if (outputEncoding === undefined) outputEncoding = 'utf8';
 
-
-   var contents = this.in[0].readFileSync(relativePath, {
+  var contents = this.in[0].readFileSync(relativePath, {
     encoding: inputEncoding
   });
+
 
   instrumentation.processString++;
 
@@ -424,20 +325,16 @@
   return string.then(function asyncOutputFilteredFile(outputString) {
 
     instrumentation.processStringTime += nanosecondsSince(processStringStart);
-<<<<<<< HEAD
-    var destRelativePath = filter.getDestFilePath(relativePath);
-=======
-    var outputPath = filter.getDestFilePath(relativePath, entry);
->>>>>>> 3ab5d8f7
+    var destRelativePath = filter.getDestFilePath(entry);
 
     if (destRelativePath == null) {
       throw new Error('canProcessFile("' + relativePath +
                       '") is true, but getDestFilePath("' +
                       relativePath + '") is null');
     }
-
     if (isChange) {
-      var isSame = this.out.readFileSync(relativePath, 'UTF-8') === outputString;
+
+      var isSame = this.out.readFileSync(destRelativePath, 'UTF-8') === outputString;
 
       if (isSame) {
         this._logger.debug('[change:%s] but was the same, skipping', relativePath, isSame);
