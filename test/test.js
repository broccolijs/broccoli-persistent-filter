'use strict';

require('babel-register')({
  presets: [ 'es2015' ],
  ignore: function(filename) {
    return [
      // whitelist - must transpile these to run the tests with node 0.12
      'node_modules/broccoli-test-helper/',
      'test/helpers/'
    ].every(function(needsCompile) {
      return filename.indexOf(needsCompile) < 0;
    });
  }
});

const chai = require('chai');
const expect = chai.expect;
const chaiAsPromised = require('chai-as-promised');
const sinonChai = require('sinon-chai');
const chaiFiles = require('chai-files');
const file = chaiFiles.file;
const co = require('co');
const heimdall = require('heimdalljs');

const testHelpers = require('broccoli-test-helper');
const createBuilder = testHelpers.createBuilder;
const createTempDir = testHelpers.createTempDir;

chai.use(chaiAsPromised);
chai.use(sinonChai);
chai.use(chaiFiles);

const sinon = require('sinon');
const broccoliTestHelpers = require('broccoli-test-helpers');

const makeTestHelper = broccoliTestHelpers.makeTestHelper;
const cleanupBuilders = broccoliTestHelpers.cleanupBuilders;

const inherits = require('util').inherits;
const fs = require('fs');
const mkdirp = require('mkdirp');
const path = require('path');
const Filter = require('../');
const rimraf = require('rimraf').sync;
const os = require('os');

const ReplaceFilter = require('./helpers/replacer');
const ReplaceAsyncFilter = require('./helpers/replacer-async');
const IncompleteFilter = require('./helpers/incomplete');
const MyFilter = require('./helpers/simple');
const Rot13Filter = require('./helpers/rot13');
const Rot13AsyncFilter = require('./helpers/rot13-async');

const rootFixturePath = path.join(__dirname, 'fixtures');

function fixturePath(relativePath) {
  return path.join(rootFixturePath, relativePath);
}

function millisecondsSince(time) {
  var delta = process.hrtime(time);
  return (delta[0] * 1e9 + delta[1]) / 1e6;
}


describe('Filter', function() {
  function makeBuilder(plugin, dir, prepSubject) {
    return makeTestHelper({
      subject: plugin,
      fixturePath: dir,
      prepSubject: prepSubject
    });
  }

  afterEach(function() {
    cleanupBuilders();
  });

  function write(relativePath, contents, _encoding) {
    let encoding = _encoding === undefined ? 'utf8' : _encoding;

    mkdirp.sync(path.dirname(relativePath));
    fs.writeFileSync(relativePath, contents, {
      encoding
    });
  }

  it('throws if called as a function', function() {
    expect(() => Filter()).to.throw(TypeError, /abstract class and must be sub-classed/);
  });

  it('throws if called on object which does not a child class of Filter', function() {
    expect(() => Filter.call({})).to.throw(TypeError, /abstract class and must be sub-classed/);
    expect(() => Filter.call([])).to.throw(TypeError, /abstract class and must be sub-classed/);
    expect(() => Filter.call(global)).to.throw(TypeError, /abstract class and must be sub-classed/);
  });

  it('throws if base Filter class is new-ed', function() {
    expect(() => new Filter()).to.throw(TypeError, /abstract class and must be sub-classed/);
  });

  it('throws if `processString` is not implemented', function() {
    expect(() => new IncompleteFilter('.').processString('foo', 'fake_path')).to.throw(Error, /must implement/);
  });

  it('processes files with extensions included in `extensions` list by default', function() {
   let filter = MyFilter('.', { extensions: ['c', 'cc', 'js']});

    expect(filter.canProcessFile('foo.c')).to.equal(true);
    expect(filter.canProcessFile('test.js')).to.equal(true);
    expect(filter.canProcessFile('blob.cc')).to.equal(true);
    expect(filter.canProcessFile('twerp.rs')).to.equal(false);
  });

  it('getDestFilePath returns null for directories when extensions is null', function() {
    let inputPath = path.join(rootFixturePath, 'a/dir');
    let filter = MyFilter(inputPath, { extensions: null });
    filter.inputPaths = [inputPath];

    expect(filter.getDestFilePath('a/bar')).to.equal(null);
    expect(filter.getDestFilePath('a/bar/bar.js')).to.equal('a/bar/bar.js');
  });

  it('getDestFilePath returns null for directories with matching extensions', function() {
    let inputPath = path.join(rootFixturePath, 'dir-with-extensions');
    let filter = MyFilter(inputPath, { extensions: ['js'] });
    filter.inputPaths = [inputPath];

    expect(filter.getDestFilePath('a/loader.js')).to.equal(null);
    expect(filter.getDestFilePath('a/loader.js/loader.js')).to.equal('a/loader.js/loader.js');
  });

  it('replaces matched extension with targetExtension by default', function() {
    let filter = MyFilter('.', {
      extensions: ['c', 'cc', 'js'],
      targetExtension: 'zebra'
    });

    expect(filter.getDestFilePath('foo.c')).to.equal('foo.zebra');
    expect(filter.getDestFilePath('test.js')).to.equal('test.zebra');
    expect(filter.getDestFilePath('blob.cc')).to.equal('blob.zebra');
    expect(filter.getDestFilePath('twerp.rs')).to.equal(null);
  });

  describe('on rebuild', function() {
    let input, subject, output;

    beforeEach(co.wrap(function* () {
      input = yield createTempDir();
      subject = new Rot13Filter(input.path());
      sinon.spy(subject, 'processString');
      sinon.spy(subject, 'postProcess');
      output = createBuilder(subject);
    }));

    afterEach(co.wrap(function* () {
      yield input.dispose();
      yield output.dispose();
    }));

    it('calls processString a if work is needed', co.wrap(function* () {
      input.write({
        'a': {
          'README.md': 'OMG',
          'foo.js': 'Nicest dogs in need of homes',
          'bar': {
            'bar.js': 'Dogs... who needs dogs?'
          }
        }
      });
<<<<<<< HEAD
      var originalFileContent;
      var originalFilePath;
      var basePath;

      return builder('dir').then(function(results) {
        var awk = results.subject;
        // first time, build everything
        expect(awk.processString.callCount).to.equal(3);
        expect(awk.postProcess.callCount).to.equal(3);
        awk.processString.callCount = 0;
        awk.postProcess.callCount = 0;
        return results.builder();
      }).then(function(results) {
        var awk = results.subject;
        // rebuild, but no changes (build nothing);
        expect(awk.processString.callCount).to.equal(0);
        expect(awk.postProcess.callCount).to.equal(0);
        basePath = results.subject.in[0].root;
        originalFilePath =  'a/README.md';
        originalFileContent = results.subject.in[0].readFileSync(originalFilePath);
       // results.subject.in[0].writeFileSync('a/README.md', 'OMG');
        fs.writeFileSync(path.join(basePath, 'a/README.md'), 'OMG');
        return results.builder();
      }).then(function(results) {
        var awk = results.subject;
        // rebuild only 1 file
        expect(awk.processString.callCount).to.equal(1);
        expect(awk.postProcess.callCount).to.equal(1);

        awk.postProcess.callCount = 0;
        awk.processString.callCount = 0;
        //results.subject.in[0].unlinkSync(originalFilePath);
        fs.unlinkSync(path.join(basePath, 'a/README.md'));
        return results.builder();
      }).then(function(results) {
        var awk = results.subject;
        // rebuild only 0 files
        expect(awk.processString.callCount).to.equal(0);
        expect(awk.postProcess.callCount).to.equal(0);

        awk.postProcess.callCount = 0;
      }).finally(function() {
         fs.writeFileSync(basePath + originalFilePath, originalFileContent);
=======

      let results = yield output.build();
      // first time, build everything
      expect(subject.processString.callCount).to.equal(3);
      expect(subject.postProcess.callCount).to.equal(3);

      subject.processString.callCount = 0;
      subject.postProcess.callCount = 0;

      results = yield output.build();

      // rebuild, but no changes (build nothing);
      expect(subject.processString.callCount).to.equal(0);
      expect(subject.postProcess.callCount).to.equal(0);

      input.write({
        'a': {
          'README.md': 'OMG 2'
        }
>>>>>>> 3ab5d8f7
      });

      results = yield output.build();
      // rebuild 1 file
      expect(subject.processString.callCount).to.equal(1);
      expect(subject.postProcess.callCount).to.equal(1);

      subject.postProcess.callCount = 0;
      subject.processString.callCount = 0;

      input.write({
        'a': { 'README.md': null }
      });

      results = yield output.build();
      // rebuild 0 files
      expect(subject.processString.callCount).to.equal(0);
      expect(subject.postProcess.callCount).to.equal(0);
    }));

    describe('mid build failure', function() {
      let input;
      let output;
      let subject;

      function Plugin(inputNode, options) {
        if (!this) {
          return new Plugin(inputNode, options);
        }

        this.shouldFail = true;
        Filter.call(this, inputNode, options);
      }

      inherits(Plugin, Filter);

      Plugin.prototype.processString = function(content) {
        let shouldFail = this.shouldFail;
        this.shouldFail = false;
        if (shouldFail) {
          throw new Error('first build happens to fail');
        }

        return content;
      };

      beforeEach(co.wrap(function* () {
        input = yield createTempDir();
        subject = new Plugin(input.path());
        output = createBuilder(subject);
      }));

      afterEach(co.wrap(function* () {
        yield input.dispose();
        yield output.dispose();
      }));

      it('works', co.wrap(function* () {
        input.write({
          'index.js': 'console.log("hi")'
        });

        let didFail = false;
        try {
          yield output.build();
        } catch(error) {
          didFail = true;
          expect(error.message).to.contain('first build happens to fail');
        }
        expect(didFail).to.eql(true);
        expect(output.read(), 'to be empty').to.deep.equal({});

        yield output.build();

        expect(output.read(), 'to no long be empty').to.deep.equal({
          'index.js': 'console.log("hi")'
        });
      }));
    });

    describe('build failures - async', function() {
      let testHelpers = require('broccoli-test-helper');
      let createBuilder = testHelpers.createBuilder;
      let createTempDir = testHelpers.createTempDir;

      let input;
      let output;
      let subject;

      class Plugin extends Filter {
        constructor(inputTree, options) {
          super(inputTree, options);
          this.shouldFail = true;
        }

        processString(content) {
          // every other file fails to build
          let shouldFail = this.shouldFail;
          this.shouldFail = !this.shouldFail;

          return new Promise((resolve, reject) => {
            setTimeout(() => {
              if (shouldFail) {
                reject('file failed for some reason');
              }
              else {
                resolve(content);
              }
            }, 50);
          });
        }
      }

      beforeEach(co.wrap(function* () {
        process.env.JOBS = '4';
        input = yield createTempDir();
        subject = new Plugin(input.path(), { async:true });
        output = createBuilder(subject);
      }));

      afterEach(co.wrap(function* () {
        delete process.env.JOBS;
        yield input.dispose();
        yield output.dispose();
      }));

      it('completes all pending work before returning', co.wrap(function* () {
        input.write({
          'index0.js': 'console.log("hi")',
          'index1.js': 'console.log("hi")',
          'index2.js': 'console.log("hi")',
          'index3.js': 'console.log("hi")',
        });

        let didFail = false;
        try {
          yield output.build();
        } catch(error) {
          didFail = true;
          expect(error.message).to.contain('file failed for some reason', 'error message text should match');
        }
        expect(didFail).to.eql(true, 'build should fail');
        expect(output.read(), 'should write the files that did not fail').to.deep.equal({
          'index1.js': 'console.log("hi")',
          'index3.js': 'console.log("hi")',
        });
      }));
    });

    describe('with extensions & targetExtension', function() {
      it('calls processString if work is needed', co.wrap(function* () {
        let builder = makeBuilder(Rot13Filter, fixturePath('a'), awk => {
          sinon.spy(awk, 'processString');
          return awk;
        });
<<<<<<< HEAD
        var originalFileContent;
        var originalFilePath;
        var originalJSFileContent;
        var originalJSFilePath;
        var someDirPath;
        var basePath;

        return builder('dir', {
          extensions: ['js'],
          targetExtension: 'OMG'
        }).then(function(results) {
          var awk = results.subject;
          // first time, build everything
          expect(awk.processString.callCount).to.equal(2);
          awk.processString.callCount = 0;
          return results.builder();
         }).then(function(results) {
           var awk = results.subject;
=======
        let originalFileContent;
        let originalFilePath;
        let originalJSFileContent;
        let originalJSFilePath;
        let someDirPath;
        let awk;

        try {
          let results = yield builder('dir', {
            extensions: ['js'],
            targetExtension: 'OMG'
          });

          awk = results.subject;
          // first time, build everything
          expect(awk.processString.callCount).to.equal(2);
          awk.processString.callCount = 0;

          results = yield results.builder();

          awk = results.subject;
>>>>>>> 3ab5d8f7
          // rebuild, but no changes (build nothing);
          expect(awk.processString.callCount).to.equal(0);

          basePath = results.subject.in[0].root;
          originalFilePath =  'a/README.md';
          originalFileContent = results.subject.in[0].readFileSync(originalFilePath);
         // results.subject.in[0].writeFileSync(originalFilePath, 'OMG');
          fs.writeFileSync(path.join(basePath, originalFilePath), 'OMG');
          expect(file(results.directory + '/a/foo.OMG')).to.exist;

<<<<<<< HEAD
           return results.builder();
        }).then(function(results) {
          var awk = results.subject;
          // rebuild 0 files, changed file does not match extensions
          expect(awk.processString.callCount).to.equal(0);
          awk.processString.callCount = 0;

          //results.subject.in[0].unlinkSync(originalFilePath);
          fs.unlinkSync(path.join(basePath, originalFilePath));
          return results.builder();
       }).then(function(results) {
          var awk = results.subject;
          // rebuild only 0 files
          expect(awk.processString.callCount).to.equal(0);
          someDirPath =  'fooo/';
         // results.subject.in[0].mkdirSync(someDirPath);
          fs.mkdirSync(path.join(basePath, someDirPath));
          return results.builder();
       }).then(function(results) {
          var awk = results.subject;
          // rebuild, but no changes (build nothing);
          expect(awk.processString.callCount).to.equal(0);
          originalJSFilePath = 'a/foo.js';
          originalJSFileContent = results.subject.in[0].readFileSync(originalJSFilePath);
          //results.subject.in[0].writeFileSync(originalJSFilePath, 'OMG');
          fs.writeFileSync(path.join(basePath, originalJSFilePath), 'OMG');
          return results.builder();
         }).then(function(results) {
           var awk = results.subject;
=======
          results = yield results.builder();

          awk = results.subject;
          // rebuild 0 files, changed file does not match extensions
          expect(awk.processString.callCount).to.equal(0);
          awk.processString.callCount = 0;
          fs.unlinkSync(originalFilePath);

          results = yield results.builder();

          awk = results.subject;
          // rebuild 0 files
          expect(awk.processString.callCount).to.equal(0);
          someDirPath = awk.inputPaths[0] + '/fooo/';
          fs.mkdirSync(someDirPath);

          results = yield results.builder();

          awk = results.subject;
          // rebuild, but no changes (build nothing);
          expect(awk.processString.callCount).to.equal(0);

          originalJSFilePath = awk.inputPaths[0] + '/a/foo.js';
          originalJSFileContent = fs.readFileSync(originalJSFilePath);
          fs.writeFileSync(originalJSFilePath, 'OMG');

          results = yield results.builder();

          awk = results.subject;
>>>>>>> 3ab5d8f7
          // rebuild, but no changes (build nothing);
          expect(awk.processString.callCount).to.equal(1);
          expect(fs.readFileSync(results.directory + '/a/foo.OMG', 'UTF-8')).to.eql('BZT');

          yield results.builder();

        } finally {
          try {
            fs.writeFileSync(basePath + originalFilePath,  originalFileContent);
          } catch(e) { }
          try {
<<<<<<< HEAD
            fs.rmdir(basePath + someDirPath);
=======
            fs.rmdirSync(someDirPath);
>>>>>>> 3ab5d8f7
          } catch(e) { }

          try {
            fs.writeFileSync(basePath + originalJSFilePath, originalJSFileContent);
          } catch(e) { }
        }
      }));
    });

<<<<<<< HEAD
    it('handles renames', function() {
      var builder = makeBuilder(Rot13Filter, fixturePath('a'), function (awk) {
=======
    it('handles renames', co.wrap(function* () {
      let builder = makeBuilder(Rot13Filter, fixturePath('a'), awk => {
>>>>>>> 3ab5d8f7
        sinon.spy(awk, 'processString');
        return awk;
      });

<<<<<<< HEAD
      var filePathPrevious;
      var filePathNext;
      var basePath;

      return builder('dir', {
        extensions: ['md'], targetExtension: ['foo.md']
      }).then(function (results) {
       // results.subject.in[0].start();
        var awk = results.subject;
=======
      let filePathPrevious;
      let filePathNext;

      try {
        let results = yield builder('dir', {
          extensions: ['md'],
          targetExtension: ['foo.md']
        });

        let awk = results.subject;
>>>>>>> 3ab5d8f7
        // first time, build everything
        expect(awk.processString.callCount).to.equal(1);
        awk.processString.callCount = 0;

        filePathPrevious = 'a/README.md';
        filePathNext = 'a/README-renamed.md';
        basePath = results.subject.in[0].root;
        let content = results.subject.in[0].readFileSync(filePathPrevious);
        fs.writeFileSync(path.join(basePath, filePathNext), content);
        fs.unlinkSync(path.join(basePath, filePathPrevious));
        // results.subject.in[0].writeFileSync(filePathNext, content);
        // results.subject.in[0].unlinkSync(filePathPrevious);

          return results.builder();

        }).then(function (results) {
          expect(results.files).to.eql([
            'a/',
            'a/README-renamed.foo.md',
            'a/bar/',
            'a/bar/bar.js',
            'a/foo.js']);

        }).finally(function () {
          fs.writeFileSync(basePath + filePathPrevious, fs.readFileSync(basePath + filePathNext));
          fs.unlinkSync(basePath + filePathNext);
        });

<<<<<<< HEAD
    });
=======
        results = yield results.builder();

        expect(results.files).to.eql([
          'a/',
          'a/README-renamed.foo.md',
          'a/bar/',
          'a/bar/bar.js',
          'a/foo.js'
        ]);
      } finally {
        fs.writeFileSync(filePathPrevious, fs.readFileSync(filePathNext));
        fs.unlinkSync(filePathNext);
      }
    }));
>>>>>>> 3ab5d8f7

    it('preserves mtimes if neither content did not actually change', co.wrap(function* () {
      let builder = makeBuilder(Rot13Filter, fixturePath('a'), awk => {
        sinon.spy(awk, 'processString');
        return awk;
      });

      let stat;
      let filePath;

      let results = yield builder('dir', {
        extensions: ['md']
      });

      let awk = results.subject;
      // first time, build everything
      expect(awk.processString.callCount).to.equal(1);
      awk.processString.callCount = 0;
      filePath = awk.inputPaths[0] + '/a/README.md';

      fs.writeFileSync(filePath, fs.readFileSync(filePath));
      stat = fs.statSync(filePath);

      results = yield results.builder();

      awk = results.subject;
      let afterRebuildStat = fs.statSync(filePath);

      expect(awk.processString).to.have.been.calledOnce;
      // rebuild changed file
      expect(awk.processString).to.have.been.calledWith('Nicest cats in need of homes', 'a/README.md');

      // although file was "rebuilt", no observable difference can be observed
      expect(stat.mode).to.equal(afterRebuildStat.mode);
      expect(stat.size).to.equal(afterRebuildStat.size);
      expect(stat.mtime.getTime()).to.equal(afterRebuildStat.mtime.getTime());
    }));
  });

  it('targetExtension work for no extensions', co.wrap(function* () {
    let builder = makeBuilder(Rot13Filter, fixturePath('a'), awk => {
      sinon.spy(awk, 'processString');
      return awk;
    });

    let results = yield builder('dir', {
      targetExtension: 'foo',
      extensions: []
    });

    let awk = results.subject;

    expect(file(results.directory + '/a/README.md')).to.equal('Nicest cats in need of homes');
    expect(file(results.directory + '/a/foo.js')).to.equal('Nicest dogs in need of homes');

    expect(awk.processString.callCount).to.equal(0);
  }));

  it('targetExtension work for single extensions', co.wrap(function* () {
    let builder = makeBuilder(Rot13Filter, fixturePath('a'), awk => {
      sinon.spy(awk, 'processString');
      return awk;
    });

    let results = yield builder('dir', {
      targetExtension: 'foo',
      extensions: ['js']
    });

    let awk = results.subject;

    expect(file(results.directory + '/a/README.md')).to.equal('Nicest cats in need of homes');
    expect(file(results.directory + '/a/foo.foo')).to.equal('Avprfg qbtf va arrq bs ubzrf');

    expect(awk.processString.callCount).to.equal(2);
  }));

  it('targetExtension work for multiple extensions', co.wrap(function* () {
    let builder = makeBuilder(Rot13Filter, fixturePath('a'), awk => {
      sinon.spy(awk, 'processString');
      return awk;
    });

    let results = yield builder('dir', {
      targetExtension: 'foo',
      extensions: ['js','md']
    });

    let awk = results.subject;

    expect(file(results.directory + '/a/README.foo')).to.equal('Avprfg pngf va arrq bs ubzrf');
    expect(file(results.directory + '/a/foo.foo')).to.equal('Avprfg qbtf va arrq bs ubzrf');

    expect(awk.processString.callCount).to.equal(3);
  }));

  it('targetExtension work for multiple extensions - async', co.wrap(function* () {
    this.timeout(30*1000); // takes >10s when run with node 0.12
    let subject = new Rot13AsyncFilter(fixturePath('a'), {
      targetExtension: 'foo',
      extensions: ['js', 'md'],
      async: true,
    });
    let output = createBuilder(subject);

    yield output.build();

    expect(output.read().dir['a']['README.foo']).to.equal('Avprfg pngf va arrq bs ubzrf');
    expect(output.read().dir['a']['foo.foo']).to.equal('Avprfg qbtf va arrq bs ubzrf');
  }));

  it('handles directories that older versions of walkSync do not sort lexicographically', co.wrap(function* () {
    let builder = makeBuilder(Rot13Filter, fixturePath('b'), awk => {
      sinon.spy(awk, 'processString');
      return awk;
    });

    let results = yield builder('dir', {
      targetExtension: 'foo',
      extensions: ['js']
    });

    let awk = results.subject;

    expect(file(results.directory + '/foo.md')).to.equal('Nicest cats in need of homes');
    expect(file(results.directory + '/foo/bar.foo')).to.equal('Avprfg qbtf va arrq bs ubzrf');

    expect(awk.processString.callCount).to.equal(1);
  }));

  it('should processString when canProcessFile returns true', co.wrap(function* () {
    let builder = makeBuilder(ReplaceFilter, fixturePath('a'), awk => {
      sinon.spy(awk, 'processString');
      return awk;
    });

    let results = yield builder('dir', {
      glob: '**/*.md',
      search: 'dogs',
      replace: 'cats',
      targetExtension: 'foo'
    });

    let awk = results.subject;

    expect(file(results.directory + '/a/README.md')).to.equal('Nicest cats in need of homes');
    expect(file(results.directory + '/a/foo.js')).to.equal('Nicest dogs in need of homes');
    expect(awk.processString.callCount).to.equal(1);
  }));

  it('should processString and postProcess', co.wrap(function* () {
    let builder = makeBuilder(ReplaceFilter, fixturePath('a'), awk => {
      awk.postProcess = function(object) {
        expect(object.output).to.exist;

        object.output = object.output + 0x00 + 'POST_PROCESSED!!';

        return object;
      };

      sinon.spy(awk, 'processString');
      sinon.spy(awk, 'postProcess');

      return awk;
    });

    let results = yield builder('dir', {
      search: 'dogs',
      replace: 'cats'
    });
    let awk = results.subject;

    expect(file(results.directory + '/a/README.md')).to.equal('Nicest cats in need of homes' + 0x00 + 'POST_PROCESSED!!');
    expect(file(results.directory + '/a/foo.js')).to.equal('Nicest cats in need of homes' + 0x00 + 'POST_PROCESSED!!');

    expect(awk.processString.callCount).to.equal(3);
    expect(awk.postProcess.callCount).to.equal(3);
  }));

  it('complains if canProcessFile is true but getDestFilePath is null', function() {
    let builder = makeBuilder(ReplaceFilter, fixturePath('a'), awk => {
      awk.canProcessFile = function() {
        // We cannot return `true` here unless `getDestFilePath` also returns
        // a path
        return true;
      };
      return awk;
    });

    return expect(builder('dir', {
      glob: '**/*.md',
      search: 'dogs',
      replace: 'cats'
    })).to.eventually.be.rejectedWith(Error, /getDestFilePath.* is null/);
  });

<<<<<<< HEAD
  it('purges cache', function() {

    var fileForRemoval;
    var builder = makeBuilder(ReplaceFilter, fixturePath('a'), function(awk) {
      return awk;
    });

    return builder('dir', {
      glob: '**/*.md',
      search: 'dogs',
      replace: 'cats'
    }).then(function(results) {
      fileForRemoval = results.subject.inputPaths[0] + '/a/README.md';
      expect(file(fileForRemoval)).to.exist;
      fs.unlinkSync(fileForRemoval);
     // results.subject.in[0].unlinkSync('a/README.md');

      expect(file(fileForRemoval)).to.not.exist;
      expect(file(results.directory + '/a/README.md')).to.exist;

      return results.builder();
    }).then(function(results) {
      expect(file(results.directory + '/a/README.md')).to.not.exist;
      expect(file(fileForRemoval)).to.not.exist;
      return results;
    }).finally(function() {
      write(fileForRemoval, 'Nicest cats in need of homes');
    }).then(function(results) {
      expect(file(fileForRemoval)).to.exist;
      return results.builder();
    }).then(function(results) {
      expect(file(results.directory + '/a/foo.js')).to.exist;
=======
  it('purges cache', co.wrap(function *() {
    let builder = makeBuilder(ReplaceFilter, fixturePath('a'), awk => {
      return awk;
    });

    let fileForRemoval = path.join(fixturePath('a'), 'dir', 'a', 'README.md');

    let results = yield builder('dir', {
      glob: '**/*.md',
      search: 'dogs',
      replace: 'cats'
>>>>>>> 3ab5d8f7
    });

    expect(file(fileForRemoval)).to.exist;
    rimraf(fileForRemoval);

    expect(file(fileForRemoval)).to.not.exist;
    expect(file(results.directory + '/a/README.md')).to.exist;

    results = yield results.builder();

    expect(file(results.directory + '/a/README.md')).to.not.exist;
    expect(file(fileForRemoval)).to.not.exist;

    write(fileForRemoval, 'Nicest cats in need of homes');
    expect(file(fileForRemoval)).to.exist;

    results = yield  results.builder();

    expect(file(results.directory + '/a/foo.js')).to.exist;
  }));

  describe('stale entries', function() {
    let fileForChange = path.join(fixturePath('a'), 'dir', 'a', 'README.md');
    afterEach(function() {
      write(fileForChange, 'Nicest cats in need of homes');
    });

    it('replaces stale entries', co.wrap(function* () {
      let builder = makeBuilder(ReplaceFilter, fixturePath('a'), awk => awk);

      let results = yield builder('dir', {
        glob: '**/*.md',
        search: 'dogs',
        replace: 'cats'
      });

      expect(file(fileForChange)).to.exist;
      write(fileForChange, 'such changes');
      expect(file(fileForChange)).to.exist;
<<<<<<< HEAD
      return results.builder();
    }).then(function() {
=======

      results = yield results.builder();

>>>>>>> 3ab5d8f7
      expect(file(fileForChange)).to.exist;
      write(fileForChange, 'such changes');
      expect(file(fileForChange)).to.exist;
    }));

    it('replaces stale entries - async', co.wrap(function* () {
      let subject = new ReplaceAsyncFilter(fixturePath('a'), {
        glob: '**/*.md',
        search: 'cats',
        replace: 'dogs',
        async: true,
      });
      let output = createBuilder(subject);

      yield output.build();

      expect(file(output.builder.outputPath + '/dir/a/README.md')).to.equal('Nicest dogs in need of homes');

      expect(file(fileForChange)).to.exist;

      write(fileForChange, 'such changes');

      expect(file(fileForChange)).to.exist;

      yield output.build();

      expect(file(output.builder.outputPath + '/dir/a/README.md')).to.equal('such changes');
    }));


  });

  it('does not overwrite core options if they are not present', function() {
    function F(inputTree, options) {
      Filter.call(this, inputTree, options);
    }

    inherits(F, Filter);

    F.prototype.extensions = ['js', 'rs'];
    F.prototype.targetExtension = 'glob';
    F.prototype.inputEncoding = 'latin1';
    F.prototype.outputEncoding = 'shift-jis';

    expect(new F('.').extensions).to.eql(['js', 'rs']);
    expect(new F('.').targetExtension).to.equal('glob');
    expect(new F('.').inputEncoding).to.equal('latin1');
    expect(new F('.').outputEncoding).to.equal('shift-jis');

    expect(new F('.', {
      extensions: ['x']
    }).extensions).to.eql(['x']);

    expect(new F('.', {
      targetExtension: 'c'
    }).targetExtension).to.equal('c');

    expect(new F('.', {
      inputEncoding: 'utf8'
    }).inputEncoding).to.equal('utf8');

    expect(new F('.', {
      outputEncoding: 'utf8'
    }).outputEncoding).to.equal('utf8');
  });

  it('reports heimdall timing correctly for async work', co.wrap(function* () {
    heimdall._reset();
    let subject = new Rot13AsyncFilter(fixturePath('a'), {
      targetExtension: 'foo',
      extensions: ['js', 'md'],
      async: true,
    });
    let output = createBuilder(subject);

    yield output.build();

    var applyPatchesNode = heimdall.toJSON().nodes.filter(elem => elem.id.name === 'applyPatches')[0];
    var selfTime = applyPatchesNode.stats.time.self / (1000 * 1000); // convert to ms
    expect(selfTime).to.be.above(50, 'reported time should include the 50ms timeout in Rot13AsyncFilter');
  }));

  describe('persistent cache', function() {
    function F(inputTree, options) {
      Filter.call(this, inputTree, options);
    }

    inherits(F, Filter);

    F.prototype.baseDir = function() {
      return path.join(__dirname, '../');
    };

    beforeEach(function() {
      this.originalCacheRoot = process.env.BROCCOLI_PERSISTENT_FILTER_CACHE_ROOT;
    });

    afterEach(function() {
      if (this.originalCacheRoot) {
        process.env.BROCCOLI_PERSISTENT_FILTER_CACHE_ROOT = this.originalCacheRoot;
      } else {
        delete process.env.BROCCOLI_PERSISTENT_FILTER_CACHE_ROOT;
      }
    });

    it('initializes cache', function() {
      this.timeout(15*1000); // takes >5s when run with node 0.12
      let f = new F(fixturePath('a'), {
        persist: true
      });
      // TODO: we should just deal in observable differences, not reaching into private state
      expect(f.processor.processor._cache).to.be.ok;
    });

    it('initializes cache using ENV variable if present', function() {
      process.env.BROCCOLI_PERSISTENT_FILTER_CACHE_ROOT = path.join(os.tmpdir(),
                                                                    'foo-bar-baz-testing-123');

      let f = new F(fixturePath('a'), {
        persist: true
      });

      // TODO: we should just deal in observable differences, not reaching into private state
      expect(f.processor.processor._cache.tmpdir).
        to.be.equal(process.env.BROCCOLI_PERSISTENT_FILTER_CACHE_ROOT);
    });

    it('throws an UnimplementedException if the abstract `baseDir` implementation is used', function() {

      function F(inputTree, options) {
        Filter.call(this, inputTree, options);
      }

      inherits(F, Filter);

      expect(function() {
        new F(fixturePath('a'), { persist: true });
      }).to.throw(/Filter must implement prototype.baseDir/);
    });

    it('`cacheKeyProcessString` return correct first level file cache', function() {
      let f = new F(fixturePath('a'), { persist: true });

      expect(f.cacheKeyProcessString('foo-bar-baz', 'relative-path')).
        to.eql('272ebac734fa8949ba2aa803f332ec5b');
    });

    it('properly reads the file tree', co.wrap(function* () {
      let builder = makeBuilder(ReplaceFilter, fixturePath('a'), awk => awk);

      let results = yield builder('dir', {
        persist: true,
        glob: '**/*.md',
        search: 'dogs',
        replace: 'cats'
      });

      expect(results.files).to.deep.eql([
        'a/',
        'a/README.md',
        'a/bar/',
        'a/bar/bar.js',
        'a/foo.js'
      ]);
    }));

    it('calls postProcess for persistent cache hits (work is not needed)', co.wrap(function* () {
      process.env.BROCCOLI_PERSISTENT_FILTER_CACHE_ROOT = path.join(os.tmpdir(),
        'process-cache-string-tests');
      rimraf(process.env.BROCCOLI_PERSISTENT_FILTER_CACHE_ROOT);
<<<<<<< HEAD
      var builder = makeBuilder(ReplaceFilter, fixturePath('a'), function(awk) {
=======

      let builder = makeBuilder(ReplaceFilter, fixturePath('a'), awk => {
>>>>>>> 3ab5d8f7
        awk.postProcess = function(result) {
          expect(result.output).to.exist;
          return result;
        };

        sinon.spy(awk, 'processString');
        sinon.spy(awk, 'postProcess');

        return awk;
      });

      let results = yield builder('dir', { persist: true });
      let awk = results.subject;

      // first time, build everything
      expect(awk.processString.callCount).to.equal(3);
      expect(awk.postProcess.callCount).to.equal(3);

      results = yield  builder('dir', { persist: true });
      awk = results.subject;
      // second instance, hits cache
      expect(awk.processString.callCount).to.equal(0);
      expect(awk.postProcess.callCount).to.equal(3);
    }));

    it('postProcess return value is not used', co.wrap(function* () {
      process.env.BROCCOLI_PERSISTENT_FILTER_CACHE_ROOT = path.join(os.tmpdir(),
        'process-cache-string-tests');
      rimraf(process.env.BROCCOLI_PERSISTENT_FILTER_CACHE_ROOT);

      let builder = makeBuilder(ReplaceFilter, fixturePath('a'), awk => {
        awk.postProcess = function(result) {
          expect(result.output).to.exist;

          result.output = result.output + 0x00 + 'POST_PROCESSED!!';

          return Promise.resolve(result);
        };

        return awk;
      });

      yield builder('dir', { persist: true });
      // do nothing, just kicked off to warm the persistent cache
      let results = yield builder('dir', { persist: true });
      expect(file(results.directory + '/a/foo.js')).to.equal('Nicest dogs in need of homes' + 0x00 + 'POST_PROCESSED!!');
    }));
  });

  describe('processFile', function() {
    let input, subject, output;

    beforeEach(co.wrap(function* () {
      sinon.spy(fs, 'mkdirSync');
      sinon.spy(fs, 'writeFileSync');

      input = yield createTempDir();
      subject = new ReplaceFilter(input.path(), {
        search: 'dogs',
        replace: 'cats'
      });

      sinon.spy(subject, 'processString');
      sinon.spy(subject, 'postProcess');

      output = createBuilder(subject);
    }));

    afterEach(co.wrap(function* () {
      fs.mkdirSync.restore();
      fs.writeFileSync.restore();

      yield input.dispose();
      yield output.dispose();
    }));

    it('should work if `processString` returns a Promise', co.wrap(function* () {
      input.write({
        'foo.js': 'a promise is a promise'
      });

      yield output.build();

      expect(output.read()['foo.js']).to.equal('a promise is a promise');
    }));

    it('does not effect the current cwd', co.wrap(function* () {
      input.write({
        'a': {
          'foo.js': 'Nicest dogs in need of homes'
        }
      });

      yield output.build();

      let cwd = process.cwd();
      let a = path.join(cwd, 'a');

      expect(fs.mkdirSync.calledWith(a, 493)).to.eql(false);
      expect(fs.mkdirSync.calledWith(path.join(a, 'bar'), 493)).to.eql(false);

      expect(fs.writeFileSync.calledWith(path.join(cwd, 'a', 'foo.js'),
        'Nicest dogs in need of homes')).to.eql(false);

      yield output.build();

      expect(fs.writeFileSync.calledWith(path.join(cwd, 'a', 'foo.js'),
        'Nicest dogs in need of homes')).to.eql(false);
    }));
  });

  describe('concurrency', function() {
    afterEach(function() {
      delete process.env.JOBS;
    });

    it('sets concurrency using environment variable', function() {
      process.env.JOBS = '12';
      let filter = MyFilter('.', {});
      expect(filter.concurrency).to.equal(12);
    });

    it('sets concurrency using options.concurrency', function() {
      process.env.JOBS = '12';
      let filter = MyFilter('.', { concurrency: 15 });
      expect(filter.concurrency).to.equal(15);
    });

    describe('CPU detection', function() {
      afterEach(function() {
        os.cpus.restore();
      });

      it('should set to detected CPUs - 1', function() {
        sinon.stub(os, 'cpus').callsFake(() => ['cpu0', 'cpu1', 'cpu2']);
        let filter = MyFilter('.', {});
        expect(filter.concurrency).to.equal(2);
      });

      it('should have a min of 1', function() {
        sinon.stub(os, 'cpus').callsFake(() => []);
        let filter = MyFilter('.', {});
        expect(filter.concurrency).to.equal(1);
      });
    });
  });
});

describe('throttling', function() {
  let testHelpers = require('broccoli-test-helper');
  let createBuilder = testHelpers.createBuilder;
  let createTempDir = testHelpers.createTempDir;

  let input;
  let output;
  let subject;

  class Plugin extends Filter {
    constructor(inputTree, options) {
      super(inputTree, options);
      this.shouldFail = true;
    }

    processString(content) {
      return new Promise((resolve) => {
        setTimeout(() => {
          resolve(content);
        }, 100);
      });
    }
  }

  beforeEach(co.wrap(function* () {
    input = yield createTempDir();
    input.write({
      'index0.js': 'console.log("hi")',
      'index1.js': 'console.log("hi")',
      'index2.js': 'console.log("hi")',
      'index3.js': 'console.log("hi")',
    });
  }));

  afterEach(co.wrap(function* () {
    delete process.env.JOBS;
    expect(output.read(), 'all files should be written').to.deep.equal({
      'index0.js': 'console.log("hi")',
      'index1.js': 'console.log("hi")',
      'index2.js': 'console.log("hi")',
      'index3.js': 'console.log("hi")',
    });

    yield input.dispose();
    yield output.dispose();
  }));

  it('throttles operations to 1 concurrent job', co.wrap(function* () {
    process.env.JOBS = '1';
    subject = new Plugin(input.path(), { async:true });
    output = createBuilder(subject);
    expect(subject.concurrency).to.equal(1);

    var startTime = process.hrtime();

    yield output.build();

    expect(millisecondsSince(startTime)).to.be.above(400, '4 groups of 1 file each, taking 100ms each, should take at least 400ms');
  }));

  it('throttles operations to 2 concurrent jobs', co.wrap(function* () {
    process.env.JOBS = '2';
    subject = new Plugin(input.path(), { async:true });
    output = createBuilder(subject);
    expect(subject.concurrency).to.equal(2);

    var startTime = process.hrtime();

    yield output.build();

    expect(millisecondsSince(startTime)).to.be.above(200, '2 groups of 2 files each, taking 100ms each, should take at least 200ms');
  }));

  it('throttles operations to 4 concurrent jobs', co.wrap(function* () {
    process.env.JOBS = '4';
    subject = new Plugin(input.path(), { async:true });
    output = createBuilder(subject);
    expect(subject.concurrency).to.equal(4);

    var startTime = process.hrtime();

    yield output.build();

    expect(millisecondsSince(startTime)).to.be.above(100, '1 group of all 4 files, taking 100ms each, should take at least 100ms');
    expect(millisecondsSince(startTime)).to.be.below(200, 'all 4 jobs running concurrently in 1 group should finish in about 100ms');
  }));
});<|MERGE_RESOLUTION|>--- conflicted
+++ resolved
@@ -23,18 +23,16 @@
 const heimdall = require('heimdalljs');
 
 const testHelpers = require('broccoli-test-helper');
-const createBuilder = testHelpers.createBuilder;
 const createTempDir = testHelpers.createTempDir;
+
+const fixturify = require('fixturify');
 
 chai.use(chaiAsPromised);
 chai.use(sinonChai);
 chai.use(chaiFiles);
 
 const sinon = require('sinon');
-const broccoliTestHelpers = require('broccoli-test-helpers');
-
-const makeTestHelper = broccoliTestHelpers.makeTestHelper;
-const cleanupBuilders = broccoliTestHelpers.cleanupBuilders;
+
 
 const inherits = require('util').inherits;
 const fs = require('fs');
@@ -50,6 +48,8 @@
 const MyFilter = require('./helpers/simple');
 const Rot13Filter = require('./helpers/rot13');
 const Rot13AsyncFilter = require('./helpers/rot13-async');
+const Builder = require('broccoli-builder').Builder;
+const Entry = require('fs-tree-diff/lib/entry');
 
 const rootFixturePath = path.join(__dirname, 'fixtures');
 
@@ -62,18 +62,46 @@
   return (delta[0] * 1e9 + delta[1]) / 1e6;
 }
 
-
 describe('Filter', function() {
-  function makeBuilder(plugin, dir, prepSubject) {
-    return makeTestHelper({
-      subject: plugin,
-      fixturePath: dir,
-      prepSubject: prepSubject
-    });
+   function  makeBuilder(plugin, fixturePath, prepSubject) {
+    let cwd = process.cwd();
+    return function() {         
+        var subject = plugin.apply(undefined, arguments);
+        if (prepSubject) {
+          subject = prepSubject(subject);
+        }
+        if (!subject) {
+          throw new Error('You must return the subject instance from `prepSubject`.');
+        }
+        process.chdir(fixturePath);
+        let builder = new Builder(subject);  
+         
+        let build = () => {
+            return builder.build()
+            .then(function(tree) {
+                return {
+                   directory: tree.directory,
+                   builder : function() {
+                     return build().finally(() => {
+                          process.chdir(cwd);
+                    });
+                   },    
+                   subject: subject  
+                };
+            }).finally(() => {
+              process.chdir(cwd);
+            });
+        };
+        return build().finally(() => {        
+            process.chdir(cwd);
+        });    
+    };                  
   }
 
   afterEach(function() {
-    cleanupBuilders();
+    rimraf(path.join(rootFixturePath,'a/tmp'));
+    rimraf(path.join(rootFixturePath,'b/tmp'));
+    rimraf(path.join(__dirname,'tmp'));
   });
 
   function write(relativePath, contents, _encoding) {
@@ -106,10 +134,15 @@
   it('processes files with extensions included in `extensions` list by default', function() {
    let filter = MyFilter('.', { extensions: ['c', 'cc', 'js']});
 
-    expect(filter.canProcessFile('foo.c')).to.equal(true);
-    expect(filter.canProcessFile('test.js')).to.equal(true);
-    expect(filter.canProcessFile('blob.cc')).to.equal(true);
-    expect(filter.canProcessFile('twerp.rs')).to.equal(false);
+    let fooEntry = Entry.fromPath('foo.c');
+    let testEntry = Entry.fromPath('test.js');
+    let blobEntry = Entry.fromPath('blob.cc');
+    let twerpEntry = Entry.fromPath('twerp.rs');
+
+    expect(filter.canProcessFile(fooEntry)).to.equal(true);
+    expect(filter.canProcessFile(testEntry)).to.equal(true);
+    expect(filter.canProcessFile(blobEntry)).to.equal(true);
+    expect(filter.canProcessFile(twerpEntry)).to.equal(false);
   });
 
   it('getDestFilePath returns null for directories when extensions is null', function() {
@@ -117,8 +150,11 @@
     let filter = MyFilter(inputPath, { extensions: null });
     filter.inputPaths = [inputPath];
 
-    expect(filter.getDestFilePath('a/bar')).to.equal(null);
-    expect(filter.getDestFilePath('a/bar/bar.js')).to.equal('a/bar/bar.js');
+    let barEntry = Entry.fromPath('a/bar/');
+    let barjsEntry = Entry.fromPath('a/bar/bar.js');
+
+    expect(filter.getDestFilePath(barEntry)).to.equal(null);
+    expect(filter.getDestFilePath(barjsEntry)).to.equal('a/bar/bar.js');
   });
 
   it('getDestFilePath returns null for directories with matching extensions', function() {
@@ -126,8 +162,11 @@
     let filter = MyFilter(inputPath, { extensions: ['js'] });
     filter.inputPaths = [inputPath];
 
-    expect(filter.getDestFilePath('a/loader.js')).to.equal(null);
-    expect(filter.getDestFilePath('a/loader.js/loader.js')).to.equal('a/loader.js/loader.js');
+    let loaderDirEntry = Entry.fromPath('a/loader.js/');
+    let loaderFileEntry = Entry.fromPath('a/loader.js/loader.js');
+
+    expect(filter.getDestFilePath(loaderDirEntry)).to.equal(null);
+    expect(filter.getDestFilePath(loaderFileEntry)).to.equal('a/loader.js/loader.js');
   });
 
   it('replaces matched extension with targetExtension by default', function() {
@@ -136,26 +175,31 @@
       targetExtension: 'zebra'
     });
 
-    expect(filter.getDestFilePath('foo.c')).to.equal('foo.zebra');
-    expect(filter.getDestFilePath('test.js')).to.equal('test.zebra');
-    expect(filter.getDestFilePath('blob.cc')).to.equal('blob.zebra');
-    expect(filter.getDestFilePath('twerp.rs')).to.equal(null);
+    let fooEntry = Entry.fromPath('foo.c');
+    let testEntry = Entry.fromPath('test.js');
+    let blobEntry = Entry.fromPath('blob.cc');
+    let twerpEntry = Entry.fromPath('twerp.rs');
+
+    expect(filter.getDestFilePath(fooEntry)).to.equal('foo.zebra');
+    expect(filter.getDestFilePath(testEntry)).to.equal('test.zebra');
+    expect(filter.getDestFilePath(blobEntry)).to.equal('blob.zebra');
+    expect(filter.getDestFilePath(twerpEntry)).to.equal(null);
+
   });
 
   describe('on rebuild', function() {
-    let input, subject, output;
+    let input, subject, builder;
 
     beforeEach(co.wrap(function* () {
       input = yield createTempDir();
       subject = new Rot13Filter(input.path());
       sinon.spy(subject, 'processString');
       sinon.spy(subject, 'postProcess');
-      output = createBuilder(subject);
+      builder = new Builder(subject);
     }));
 
     afterEach(co.wrap(function* () {
       yield input.dispose();
-      yield output.dispose();
     }));
 
     it('calls processString a if work is needed', co.wrap(function* () {
@@ -168,95 +212,56 @@
           }
         }
       });
-<<<<<<< HEAD
-      var originalFileContent;
-      var originalFilePath;
-      var basePath;
-
-      return builder('dir').then(function(results) {
-        var awk = results.subject;
-        // first time, build everything
-        expect(awk.processString.callCount).to.equal(3);
-        expect(awk.postProcess.callCount).to.equal(3);
-        awk.processString.callCount = 0;
-        awk.postProcess.callCount = 0;
-        return results.builder();
-      }).then(function(results) {
-        var awk = results.subject;
-        // rebuild, but no changes (build nothing);
-        expect(awk.processString.callCount).to.equal(0);
-        expect(awk.postProcess.callCount).to.equal(0);
-        basePath = results.subject.in[0].root;
-        originalFilePath =  'a/README.md';
-        originalFileContent = results.subject.in[0].readFileSync(originalFilePath);
-       // results.subject.in[0].writeFileSync('a/README.md', 'OMG');
-        fs.writeFileSync(path.join(basePath, 'a/README.md'), 'OMG');
-        return results.builder();
-      }).then(function(results) {
-        var awk = results.subject;
-        // rebuild only 1 file
-        expect(awk.processString.callCount).to.equal(1);
-        expect(awk.postProcess.callCount).to.equal(1);
-
-        awk.postProcess.callCount = 0;
-        awk.processString.callCount = 0;
-        //results.subject.in[0].unlinkSync(originalFilePath);
-        fs.unlinkSync(path.join(basePath, 'a/README.md'));
-        return results.builder();
-      }).then(function(results) {
-        var awk = results.subject;
-        // rebuild only 0 files
-        expect(awk.processString.callCount).to.equal(0);
-        expect(awk.postProcess.callCount).to.equal(0);
-
-        awk.postProcess.callCount = 0;
-      }).finally(function() {
-         fs.writeFileSync(basePath + originalFilePath, originalFileContent);
-=======
-
-      let results = yield output.build();
+ 
+      let results = yield builder.build(); 
+      let resultTree = results.graph.tree;
+
       // first time, build everything
-      expect(subject.processString.callCount).to.equal(3);
-      expect(subject.postProcess.callCount).to.equal(3);
-
-      subject.processString.callCount = 0;
-      subject.postProcess.callCount = 0;
-
-      results = yield output.build();
+      expect(resultTree.processString.callCount).to.equal(3);
+      expect(resultTree.postProcess.callCount).to.equal(3);
+
+      resultTree.processString.callCount = 0;
+      resultTree.postProcess.callCount = 0;
+
+      results = yield builder.build();
+
+      resultTree = results.graph.tree;
 
       // rebuild, but no changes (build nothing);
-      expect(subject.processString.callCount).to.equal(0);
-      expect(subject.postProcess.callCount).to.equal(0);
+      expect(resultTree.processString.callCount).to.equal(0);
+      expect(resultTree.postProcess.callCount).to.equal(0);
 
       input.write({
         'a': {
           'README.md': 'OMG 2'
         }
->>>>>>> 3ab5d8f7
-      });
-
-      results = yield output.build();
+      });
+
+      results = yield builder.build();
+      resultTree = results.graph.tree;
       // rebuild 1 file
-      expect(subject.processString.callCount).to.equal(1);
-      expect(subject.postProcess.callCount).to.equal(1);
-
-      subject.postProcess.callCount = 0;
-      subject.processString.callCount = 0;
+      expect(resultTree.processString.callCount).to.equal(1);
+      expect(resultTree.postProcess.callCount).to.equal(1);
+
+      resultTree.postProcess.callCount = 0;
+      resultTree.processString.callCount = 0;
 
       input.write({
         'a': { 'README.md': null }
       });
 
-      results = yield output.build();
+      results = yield builder.build();
+      resultTree = results.graph.tree;
       // rebuild 0 files
-      expect(subject.processString.callCount).to.equal(0);
-      expect(subject.postProcess.callCount).to.equal(0);
+      expect(resultTree.processString.callCount).to.equal(0);
+      expect(resultTree.postProcess.callCount).to.equal(0);
     }));
 
     describe('mid build failure', function() {
       let input;
       let output;
       let subject;
+      let builder;
 
       function Plugin(inputNode, options) {
         if (!this) {
@@ -282,14 +287,14 @@
       beforeEach(co.wrap(function* () {
         input = yield createTempDir();
         subject = new Plugin(input.path());
-        output = createBuilder(subject);
+        builder = new Builder(subject);
       }));
 
       afterEach(co.wrap(function* () {
         yield input.dispose();
-        yield output.dispose();
       }));
 
+      //TODO: Fix the builder to make it work
       it('works', co.wrap(function* () {
         input.write({
           'index.js': 'console.log("hi")'
@@ -297,27 +302,24 @@
 
         let didFail = false;
         try {
-          yield output.build();
+          output = yield builder.build();
         } catch(error) {
           didFail = true;
           expect(error.message).to.contain('first build happens to fail');
         }
         expect(didFail).to.eql(true);
-        expect(output.read(), 'to be empty').to.deep.equal({});
-
-        yield output.build();
-
-        expect(output.read(), 'to no long be empty').to.deep.equal({
-          'index.js': 'console.log("hi")'
+        expect(output).to.be.undefined;
+
+        output = yield builder.build();
+        
+         expect(fixturify.readSync(output.graph.tree.out._root)).to.deep.equal({
+          'index1.js': 'console.log("hi")',
         });
       }));
     });
 
     describe('build failures - async', function() {
-      let testHelpers = require('broccoli-test-helper');
-      let createBuilder = testHelpers.createBuilder;
-      let createTempDir = testHelpers.createTempDir;
-
+    
       let input;
       let output;
       let subject;
@@ -350,13 +352,12 @@
         process.env.JOBS = '4';
         input = yield createTempDir();
         subject = new Plugin(input.path(), { async:true });
-        output = createBuilder(subject);
+        output = new Builder(subject);
       }));
 
       afterEach(co.wrap(function* () {
         delete process.env.JOBS;
         yield input.dispose();
-        yield output.dispose();
       }));
 
       it('completes all pending work before returning', co.wrap(function* () {
@@ -375,7 +376,8 @@
           expect(error.message).to.contain('file failed for some reason', 'error message text should match');
         }
         expect(didFail).to.eql(true, 'build should fail');
-        expect(output.read(), 'should write the files that did not fail').to.deep.equal({
+        //should write the files that did not fail
+        expect(fixturify.readSync(output.tree.out._root)).to.deep.equal({
           'index1.js': 'console.log("hi")',
           'index3.js': 'console.log("hi")',
         });
@@ -384,30 +386,11 @@
 
     describe('with extensions & targetExtension', function() {
       it('calls processString if work is needed', co.wrap(function* () {
+       
         let builder = makeBuilder(Rot13Filter, fixturePath('a'), awk => {
           sinon.spy(awk, 'processString');
           return awk;
         });
-<<<<<<< HEAD
-        var originalFileContent;
-        var originalFilePath;
-        var originalJSFileContent;
-        var originalJSFilePath;
-        var someDirPath;
-        var basePath;
-
-        return builder('dir', {
-          extensions: ['js'],
-          targetExtension: 'OMG'
-        }).then(function(results) {
-          var awk = results.subject;
-          // first time, build everything
-          expect(awk.processString.callCount).to.equal(2);
-          awk.processString.callCount = 0;
-          return results.builder();
-         }).then(function(results) {
-           var awk = results.subject;
-=======
         let originalFileContent;
         let originalFilePath;
         let originalJSFileContent;
@@ -420,87 +403,55 @@
             extensions: ['js'],
             targetExtension: 'OMG'
           });
-
+        
           awk = results.subject;
+
           // first time, build everything
           expect(awk.processString.callCount).to.equal(2);
-          awk.processString.callCount = 0;
+          awk.processString.callCount = 0;   
 
           results = yield results.builder();
-
           awk = results.subject;
->>>>>>> 3ab5d8f7
+
           // rebuild, but no changes (build nothing);
-          expect(awk.processString.callCount).to.equal(0);
-
-          basePath = results.subject.in[0].root;
-          originalFilePath =  'a/README.md';
-          originalFileContent = results.subject.in[0].readFileSync(originalFilePath);
-         // results.subject.in[0].writeFileSync(originalFilePath, 'OMG');
-          fs.writeFileSync(path.join(basePath, originalFilePath), 'OMG');
-          expect(file(results.directory + '/a/foo.OMG')).to.exist;
-
-<<<<<<< HEAD
-           return results.builder();
-        }).then(function(results) {
-          var awk = results.subject;
-          // rebuild 0 files, changed file does not match extensions
-          expect(awk.processString.callCount).to.equal(0);
-          awk.processString.callCount = 0;
-
-          //results.subject.in[0].unlinkSync(originalFilePath);
-          fs.unlinkSync(path.join(basePath, originalFilePath));
-          return results.builder();
-       }).then(function(results) {
-          var awk = results.subject;
-          // rebuild only 0 files
-          expect(awk.processString.callCount).to.equal(0);
-          someDirPath =  'fooo/';
-         // results.subject.in[0].mkdirSync(someDirPath);
-          fs.mkdirSync(path.join(basePath, someDirPath));
-          return results.builder();
-       }).then(function(results) {
-          var awk = results.subject;
-          // rebuild, but no changes (build nothing);
-          expect(awk.processString.callCount).to.equal(0);
-          originalJSFilePath = 'a/foo.js';
-          originalJSFileContent = results.subject.in[0].readFileSync(originalJSFilePath);
-          //results.subject.in[0].writeFileSync(originalJSFilePath, 'OMG');
-          fs.writeFileSync(path.join(basePath, originalJSFilePath), 'OMG');
-          return results.builder();
-         }).then(function(results) {
-           var awk = results.subject;
-=======
-          results = yield results.builder();
-
-          awk = results.subject;
+         expect(awk.processString.callCount).to.equal(0);
+         originalFilePath = awk.inputPaths[0] + '/a/README.md';
+         originalFileContent = fs.readFileSync(originalFilePath);
+         fs.writeFileSync(originalFilePath, 'OMG');
+
+         expect(file(results.directory + '/a/foo.OMG')).to.exist;
+
+         results = yield results.builder();
+         awk = results.subject;
+
           // rebuild 0 files, changed file does not match extensions
           expect(awk.processString.callCount).to.equal(0);
           awk.processString.callCount = 0;
           fs.unlinkSync(originalFilePath);
 
           results = yield results.builder();
-
           awk = results.subject;
+
           // rebuild 0 files
           expect(awk.processString.callCount).to.equal(0);
           someDirPath = awk.inputPaths[0] + '/fooo/';
           fs.mkdirSync(someDirPath);
 
           results = yield results.builder();
-
           awk = results.subject;
+
           // rebuild, but no changes (build nothing);
           expect(awk.processString.callCount).to.equal(0);
+
+          originalJSFilePath = 'a/foo.js';
 
           originalJSFilePath = awk.inputPaths[0] + '/a/foo.js';
           originalJSFileContent = fs.readFileSync(originalJSFilePath);
           fs.writeFileSync(originalJSFilePath, 'OMG');
-
+          
           results = yield results.builder();
-
           awk = results.subject;
->>>>>>> 3ab5d8f7
+
           // rebuild, but no changes (build nothing);
           expect(awk.processString.callCount).to.equal(1);
           expect(fs.readFileSync(results.directory + '/a/foo.OMG', 'UTF-8')).to.eql('BZT');
@@ -509,102 +460,66 @@
 
         } finally {
           try {
-            fs.writeFileSync(basePath + originalFilePath,  originalFileContent);
+            fs.writeFileSync(originalFilePath,  originalFileContent);
           } catch(e) { }
           try {
-<<<<<<< HEAD
-            fs.rmdir(basePath + someDirPath);
-=======
             fs.rmdirSync(someDirPath);
->>>>>>> 3ab5d8f7
+
           } catch(e) { }
 
           try {
-            fs.writeFileSync(basePath + originalJSFilePath, originalJSFileContent);
+
+            fs.writeFileSync(originalJSFilePath, originalJSFileContent);
           } catch(e) { }
         }
       }));
     });
 
-<<<<<<< HEAD
-    it('handles renames', function() {
-      var builder = makeBuilder(Rot13Filter, fixturePath('a'), function (awk) {
-=======
+
     it('handles renames', co.wrap(function* () {
-      let builder = makeBuilder(Rot13Filter, fixturePath('a'), awk => {
->>>>>>> 3ab5d8f7
+       let builder = makeBuilder(Rot13Filter, fixturePath('a'), awk => {
         sinon.spy(awk, 'processString');
         return awk;
       });
 
-<<<<<<< HEAD
-      var filePathPrevious;
-      var filePathNext;
-      var basePath;
-
-      return builder('dir', {
-        extensions: ['md'], targetExtension: ['foo.md']
-      }).then(function (results) {
-       // results.subject.in[0].start();
-        var awk = results.subject;
-=======
       let filePathPrevious;
       let filePathNext;
 
       try {
-        let results = yield builder('dir', {
+         let results = yield builder('dir', {
           extensions: ['md'],
           targetExtension: ['foo.md']
         });
 
         let awk = results.subject;
->>>>>>> 3ab5d8f7
+
         // first time, build everything
         expect(awk.processString.callCount).to.equal(1);
         awk.processString.callCount = 0;
 
-        filePathPrevious = 'a/README.md';
-        filePathNext = 'a/README-renamed.md';
-        basePath = results.subject.in[0].root;
-        let content = results.subject.in[0].readFileSync(filePathPrevious);
-        fs.writeFileSync(path.join(basePath, filePathNext), content);
-        fs.unlinkSync(path.join(basePath, filePathPrevious));
-        // results.subject.in[0].writeFileSync(filePathNext, content);
-        // results.subject.in[0].unlinkSync(filePathPrevious);
-
-          return results.builder();
-
-        }).then(function (results) {
-          expect(results.files).to.eql([
-            'a/',
-            'a/README-renamed.foo.md',
-            'a/bar/',
-            'a/bar/bar.js',
-            'a/foo.js']);
-
-        }).finally(function () {
-          fs.writeFileSync(basePath + filePathPrevious, fs.readFileSync(basePath + filePathNext));
-          fs.unlinkSync(basePath + filePathNext);
-        });
-
-<<<<<<< HEAD
-    });
-=======
+        filePathPrevious = awk.inputPaths[0] + '/a/README.md';
+        filePathNext = awk.inputPaths[0] + '/a/README-renamed.md';
+
+        fs.writeFileSync(filePathNext, fs.readFileSync(filePathPrevious));
+        fs.unlinkSync(filePathPrevious);
+
         results = yield results.builder();
 
-        expect(results.files).to.eql([
-          'a/',
+        let files = Array.from(results.subject.out._entries).map(entry =>  entry.relativePath);
+         
+          expect(files).to.eql([
+          'a',
           'a/README-renamed.foo.md',
-          'a/bar/',
+          'a/bar',
           'a/bar/bar.js',
           'a/foo.js'
         ]);
+
       } finally {
         fs.writeFileSync(filePathPrevious, fs.readFileSync(filePathNext));
         fs.unlinkSync(filePathNext);
       }
     }));
->>>>>>> 3ab5d8f7
 
     it('preserves mtimes if neither content did not actually change', co.wrap(function* () {
       let builder = makeBuilder(Rot13Filter, fixturePath('a'), awk => {
@@ -615,11 +530,11 @@
       let stat;
       let filePath;
 
-      let results = yield builder('dir', {
+       let results = yield builder('dir', {
         extensions: ['md']
       });
-
-      let awk = results.subject;
+       let awk = results.subject;
+
       // first time, build everything
       expect(awk.processString.callCount).to.equal(1);
       awk.processString.callCount = 0;
@@ -628,15 +543,14 @@
       fs.writeFileSync(filePath, fs.readFileSync(filePath));
       stat = fs.statSync(filePath);
 
-      results = yield results.builder();
-
-      awk = results.subject;
+       results = yield results.builder();
+
       let afterRebuildStat = fs.statSync(filePath);
 
       expect(awk.processString).to.have.been.calledOnce;
       // rebuild changed file
-      expect(awk.processString).to.have.been.calledWith('Nicest cats in need of homes', 'a/README.md');
-
+
+     expect(awk.processString).to.have.been.calledWith('Nicest cats in need of homes',  'a/README.md');
       // although file was "rebuilt", no observable difference can be observed
       expect(stat.mode).to.equal(afterRebuildStat.mode);
       expect(stat.size).to.equal(afterRebuildStat.size);
@@ -645,6 +559,7 @@
   });
 
   it('targetExtension work for no extensions', co.wrap(function* () {
+     
     let builder = makeBuilder(Rot13Filter, fixturePath('a'), awk => {
       sinon.spy(awk, 'processString');
       return awk;
@@ -674,12 +589,10 @@
       extensions: ['js']
     });
 
-    let awk = results.subject;
-
     expect(file(results.directory + '/a/README.md')).to.equal('Nicest cats in need of homes');
     expect(file(results.directory + '/a/foo.foo')).to.equal('Avprfg qbtf va arrq bs ubzrf');
 
-    expect(awk.processString.callCount).to.equal(2);
+    expect(results.subject.processString.callCount).to.equal(2);
   }));
 
   it('targetExtension work for multiple extensions', co.wrap(function* () {
@@ -693,27 +606,29 @@
       extensions: ['js','md']
     });
 
-    let awk = results.subject;
-
     expect(file(results.directory + '/a/README.foo')).to.equal('Avprfg pngf va arrq bs ubzrf');
     expect(file(results.directory + '/a/foo.foo')).to.equal('Avprfg qbtf va arrq bs ubzrf');
 
-    expect(awk.processString.callCount).to.equal(3);
-  }));
-
+    expect(results.subject.processString.callCount).to.equal(3);
+  }));
+
+  
   it('targetExtension work for multiple extensions - async', co.wrap(function* () {
     this.timeout(30*1000); // takes >10s when run with node 0.12
+        
     let subject = new Rot13AsyncFilter(fixturePath('a'), {
       targetExtension: 'foo',
       extensions: ['js', 'md'],
       async: true,
     });
-    let output = createBuilder(subject);
-
-    yield output.build();
-
-    expect(output.read().dir['a']['README.foo']).to.equal('Avprfg pngf va arrq bs ubzrf');
-    expect(output.read().dir['a']['foo.foo']).to.equal('Avprfg qbtf va arrq bs ubzrf');
+
+
+    let output = new Builder(subject);
+    let results =  yield output.build();
+
+    expect(file(results.directory + '/dir/a/README.foo')).to.equal('Avprfg pngf va arrq bs ubzrf');
+    expect(file(results.directory + '/dir/a/foo.foo')).to.equal('Avprfg qbtf va arrq bs ubzrf');
+
   }));
 
   it('handles directories that older versions of walkSync do not sort lexicographically', co.wrap(function* () {
@@ -727,12 +642,10 @@
       extensions: ['js']
     });
 
-    let awk = results.subject;
-
     expect(file(results.directory + '/foo.md')).to.equal('Nicest cats in need of homes');
     expect(file(results.directory + '/foo/bar.foo')).to.equal('Avprfg qbtf va arrq bs ubzrf');
 
-    expect(awk.processString.callCount).to.equal(1);
+    expect(results.subject.processString.callCount).to.equal(1);
   }));
 
   it('should processString when canProcessFile returns true', co.wrap(function* () {
@@ -748,7 +661,7 @@
       targetExtension: 'foo'
     });
 
-    let awk = results.subject;
+     let awk = results.subject;
 
     expect(file(results.directory + '/a/README.md')).to.equal('Nicest cats in need of homes');
     expect(file(results.directory + '/a/foo.js')).to.equal('Nicest dogs in need of homes');
@@ -756,12 +669,10 @@
   }));
 
   it('should processString and postProcess', co.wrap(function* () {
-    let builder = makeBuilder(ReplaceFilter, fixturePath('a'), awk => {
+     let builder = makeBuilder(ReplaceFilter, fixturePath('a'), awk => {
       awk.postProcess = function(object) {
         expect(object.output).to.exist;
-
         object.output = object.output + 0x00 + 'POST_PROCESSED!!';
-
         return object;
       };
 
@@ -775,7 +686,7 @@
       search: 'dogs',
       replace: 'cats'
     });
-    let awk = results.subject;
+     let awk = results.subject;
 
     expect(file(results.directory + '/a/README.md')).to.equal('Nicest cats in need of homes' + 0x00 + 'POST_PROCESSED!!');
     expect(file(results.directory + '/a/foo.js')).to.equal('Nicest cats in need of homes' + 0x00 + 'POST_PROCESSED!!');
@@ -801,40 +712,6 @@
     })).to.eventually.be.rejectedWith(Error, /getDestFilePath.* is null/);
   });
 
-<<<<<<< HEAD
-  it('purges cache', function() {
-
-    var fileForRemoval;
-    var builder = makeBuilder(ReplaceFilter, fixturePath('a'), function(awk) {
-      return awk;
-    });
-
-    return builder('dir', {
-      glob: '**/*.md',
-      search: 'dogs',
-      replace: 'cats'
-    }).then(function(results) {
-      fileForRemoval = results.subject.inputPaths[0] + '/a/README.md';
-      expect(file(fileForRemoval)).to.exist;
-      fs.unlinkSync(fileForRemoval);
-     // results.subject.in[0].unlinkSync('a/README.md');
-
-      expect(file(fileForRemoval)).to.not.exist;
-      expect(file(results.directory + '/a/README.md')).to.exist;
-
-      return results.builder();
-    }).then(function(results) {
-      expect(file(results.directory + '/a/README.md')).to.not.exist;
-      expect(file(fileForRemoval)).to.not.exist;
-      return results;
-    }).finally(function() {
-      write(fileForRemoval, 'Nicest cats in need of homes');
-    }).then(function(results) {
-      expect(file(fileForRemoval)).to.exist;
-      return results.builder();
-    }).then(function(results) {
-      expect(file(results.directory + '/a/foo.js')).to.exist;
-=======
   it('purges cache', co.wrap(function *() {
     let builder = makeBuilder(ReplaceFilter, fixturePath('a'), awk => {
       return awk;
@@ -846,7 +723,6 @@
       glob: '**/*.md',
       search: 'dogs',
       replace: 'cats'
->>>>>>> 3ab5d8f7
     });
 
     expect(file(fileForRemoval)).to.exist;
@@ -855,7 +731,7 @@
     expect(file(fileForRemoval)).to.not.exist;
     expect(file(results.directory + '/a/README.md')).to.exist;
 
-    results = yield results.builder();
+     results = yield results.builder();
 
     expect(file(results.directory + '/a/README.md')).to.not.exist;
     expect(file(fileForRemoval)).to.not.exist;
@@ -863,13 +739,14 @@
     write(fileForRemoval, 'Nicest cats in need of homes');
     expect(file(fileForRemoval)).to.exist;
 
-    results = yield  results.builder();
+    results = yield results.builder();
 
     expect(file(results.directory + '/a/foo.js')).to.exist;
   }));
 
   describe('stale entries', function() {
     let fileForChange = path.join(fixturePath('a'), 'dir', 'a', 'README.md');
+    
     afterEach(function() {
       write(fileForChange, 'Nicest cats in need of homes');
     });
@@ -886,45 +763,38 @@
       expect(file(fileForChange)).to.exist;
       write(fileForChange, 'such changes');
       expect(file(fileForChange)).to.exist;
-<<<<<<< HEAD
-      return results.builder();
-    }).then(function() {
-=======
 
       results = yield results.builder();
 
->>>>>>> 3ab5d8f7
       expect(file(fileForChange)).to.exist;
       write(fileForChange, 'such changes');
       expect(file(fileForChange)).to.exist;
     }));
 
     it('replaces stale entries - async', co.wrap(function* () {
+
       let subject = new ReplaceAsyncFilter(fixturePath('a'), {
         glob: '**/*.md',
         search: 'cats',
         replace: 'dogs',
         async: true,
       });
-      let output = createBuilder(subject);
-
-      yield output.build();
-
-      expect(file(output.builder.outputPath + '/dir/a/README.md')).to.equal('Nicest dogs in need of homes');
+
+      let builder = new Builder(subject);
+      let output = yield builder.build();   
+
+      expect(file(output.directory + '/dir/a/README.md')).to.equal('Nicest dogs in need of homes');
 
       expect(file(fileForChange)).to.exist;
-
       write(fileForChange, 'such changes');
-
       expect(file(fileForChange)).to.exist;
 
-      yield output.build();
-
-      expect(file(output.builder.outputPath + '/dir/a/README.md')).to.equal('such changes');
-    }));
-
-
-  });
+      output = yield builder.build();
+
+      expect(file(output.directory + '/dir/a/README.md')).to.equal('such changes');
+      }));
+
+    });
 
   it('does not overwrite core options if they are not present', function() {
     function F(inputTree, options) {
@@ -962,16 +832,18 @@
 
   it('reports heimdall timing correctly for async work', co.wrap(function* () {
     heimdall._reset();
+    
     let subject = new Rot13AsyncFilter(fixturePath('a'), {
       targetExtension: 'foo',
       extensions: ['js', 'md'],
       async: true,
     });
-    let output = createBuilder(subject);
-
-    yield output.build();
-
-    var applyPatchesNode = heimdall.toJSON().nodes.filter(elem => elem.id.name === 'applyPatches')[0];
+
+    //rimraf(fixturePath('a/tmp'));
+    yield new Builder(subject).build();
+
+    var applyPatchesNode = heimdall.toJSON().nodes.filter(elem => elem.id.name === 'applyPatches - persistent filter')[0];
+
     var selfTime = applyPatchesNode.stats.time.self / (1000 * 1000); // convert to ms
     expect(selfTime).to.be.above(50, 'reported time should include the 50ms timeout in Rot13AsyncFilter');
   }));
@@ -1050,46 +922,47 @@
         search: 'dogs',
         replace: 'cats'
       });
-
-      expect(results.files).to.deep.eql([
-        'a/',
+      let awk = results.subject;
+
+      let files = Array.from(awk.out._entries).map(entry =>  entry.relativePath);
+         
+        expect(files).to.deep.eql([
+        'a',
         'a/README.md',
-        'a/bar/',
+        'a/bar',
         'a/bar/bar.js',
         'a/foo.js'
       ]);
+
     }));
 
     it('calls postProcess for persistent cache hits (work is not needed)', co.wrap(function* () {
       process.env.BROCCOLI_PERSISTENT_FILTER_CACHE_ROOT = path.join(os.tmpdir(),
         'process-cache-string-tests');
       rimraf(process.env.BROCCOLI_PERSISTENT_FILTER_CACHE_ROOT);
-<<<<<<< HEAD
-      var builder = makeBuilder(ReplaceFilter, fixturePath('a'), function(awk) {
-=======
 
       let builder = makeBuilder(ReplaceFilter, fixturePath('a'), awk => {
->>>>>>> 3ab5d8f7
         awk.postProcess = function(result) {
           expect(result.output).to.exist;
           return result;
         };
-
         sinon.spy(awk, 'processString');
         sinon.spy(awk, 'postProcess');
-
         return awk;
       });
-
-      let results = yield builder('dir', { persist: true });
-      let awk = results.subject;
+      
+     let results = yield builder('dir', { persist: true });
+     let awk = results.subject;
 
       // first time, build everything
       expect(awk.processString.callCount).to.equal(3);
       expect(awk.postProcess.callCount).to.equal(3);
 
-      results = yield  builder('dir', { persist: true });
-      awk = results.subject;
+      //results = yield  builder('dir', { persist: true });
+      awk.processString.callCount = 0;
+
+      results =  yield results.builder();
+
       // second instance, hits cache
       expect(awk.processString.callCount).to.equal(0);
       expect(awk.postProcess.callCount).to.equal(3);
@@ -1135,15 +1008,13 @@
       sinon.spy(subject, 'processString');
       sinon.spy(subject, 'postProcess');
 
-      output = createBuilder(subject);
+      output = new Builder(subject);
     }));
 
     afterEach(co.wrap(function* () {
       fs.mkdirSync.restore();
       fs.writeFileSync.restore();
-
       yield input.dispose();
-      yield output.dispose();
     }));
 
     it('should work if `processString` returns a Promise', co.wrap(function* () {
@@ -1153,7 +1024,10 @@
 
       yield output.build();
 
-      expect(output.read()['foo.js']).to.equal('a promise is a promise');
+      expect(fixturify.readSync(output.tree.out._root)).to.deep.equal({
+        'foo.js': 'a promise is a promise'
+      });
+
     }));
 
     it('does not effect the current cwd', co.wrap(function* () {
@@ -1219,9 +1093,6 @@
 });
 
 describe('throttling', function() {
-  let testHelpers = require('broccoli-test-helper');
-  let createBuilder = testHelpers.createBuilder;
-  let createTempDir = testHelpers.createTempDir;
 
   let input;
   let output;
@@ -1254,7 +1125,8 @@
 
   afterEach(co.wrap(function* () {
     delete process.env.JOBS;
-    expect(output.read(), 'all files should be written').to.deep.equal({
+
+    expect(fixturify.readSync(output.tree.out._root)).to.deep.equal({
       'index0.js': 'console.log("hi")',
       'index1.js': 'console.log("hi")',
       'index2.js': 'console.log("hi")',
@@ -1262,17 +1134,14 @@
     });
 
     yield input.dispose();
-    yield output.dispose();
   }));
 
   it('throttles operations to 1 concurrent job', co.wrap(function* () {
     process.env.JOBS = '1';
     subject = new Plugin(input.path(), { async:true });
-    output = createBuilder(subject);
+    output = new Builder(subject);
     expect(subject.concurrency).to.equal(1);
-
     var startTime = process.hrtime();
-
     yield output.build();
 
     expect(millisecondsSince(startTime)).to.be.above(400, '4 groups of 1 file each, taking 100ms each, should take at least 400ms');
@@ -1281,7 +1150,7 @@
   it('throttles operations to 2 concurrent jobs', co.wrap(function* () {
     process.env.JOBS = '2';
     subject = new Plugin(input.path(), { async:true });
-    output = createBuilder(subject);
+    output =  new Builder(subject);
     expect(subject.concurrency).to.equal(2);
 
     var startTime = process.hrtime();
@@ -1294,7 +1163,7 @@
   it('throttles operations to 4 concurrent jobs', co.wrap(function* () {
     process.env.JOBS = '4';
     subject = new Plugin(input.path(), { async:true });
-    output = createBuilder(subject);
+    output = new Builder(subject);
     expect(subject.concurrency).to.equal(4);
 
     var startTime = process.hrtime();
